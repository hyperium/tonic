--- conflicted
+++ resolved
@@ -16,12 +16,8 @@
 pin-project = "1.0"
 prost = "0.11"
 tokio = {version = "1.0", features = ["macros", "rt-multi-thread", "net"]}
-<<<<<<< HEAD
+tokio-stream = "0.1"
 tonic = {path = "../../tonic", features = ["gzip", "zstd"]}
-=======
-tokio-stream = "0.1"
-tonic = {path = "../../tonic", features = ["gzip"]}
->>>>>>> 21a9b7b1
 tower = {version = "0.4", features = []}
 tower-http = {version = "0.4", features = ["map-response-body", "map-request-body"]}
 
