[package]
authors = ["Lucio Franco <luciofranco14@gmail.com>"]
<<<<<<< HEAD
edition = "2018"
=======
edition = "2021"
>>>>>>> 1f3df8db
license = "MIT"
name = "integration-tests"
publish = false
version = "0.1.0"

# See more keys and their definitions at https://doc.rust-lang.org/cargo/reference/manifest.html

[dependencies]
bytes = "1.0"
futures-util = "0.3"
prost = "0.9"
<<<<<<< HEAD
tokio = {version = "1.0", features = ["macros", "rt-multi-thread", "net"]}
tonic = {path = "../../tonic"}

[dev-dependencies]
async-stream = "0.3"
=======
tonic = {path = "../../tonic"}

[dev-dependencies]
>>>>>>> 1f3df8db
futures = "0.3"
http = "0.2"
http-body = "0.4"
hyper = "0.14"
<<<<<<< HEAD
=======
tokio = {version = "1.0", features = ["macros", "rt-multi-thread", "net"]}
>>>>>>> 1f3df8db
tokio-stream = {version = "0.1.5", features = ["net"]}
tower = {version = "0.4", features = []}
tower-service = "0.3"
tracing-subscriber = "0.2"

[build-dependencies]
tonic-build = {path = "../../tonic-build"}<|MERGE_RESOLUTION|>--- conflicted
+++ resolved
@@ -1,10 +1,6 @@
 [package]
 authors = ["Lucio Franco <luciofranco14@gmail.com>"]
-<<<<<<< HEAD
-edition = "2018"
-=======
 edition = "2021"
->>>>>>> 1f3df8db
 license = "MIT"
 name = "integration-tests"
 publish = false
@@ -16,25 +12,15 @@
 bytes = "1.0"
 futures-util = "0.3"
 prost = "0.9"
-<<<<<<< HEAD
 tokio = {version = "1.0", features = ["macros", "rt-multi-thread", "net"]}
 tonic = {path = "../../tonic"}
 
 [dev-dependencies]
 async-stream = "0.3"
-=======
-tonic = {path = "../../tonic"}
-
-[dev-dependencies]
->>>>>>> 1f3df8db
 futures = "0.3"
 http = "0.2"
 http-body = "0.4"
 hyper = "0.14"
-<<<<<<< HEAD
-=======
-tokio = {version = "1.0", features = ["macros", "rt-multi-thread", "net"]}
->>>>>>> 1f3df8db
 tokio-stream = {version = "0.1.5", features = ["net"]}
 tower = {version = "0.4", features = []}
 tower-service = "0.3"
