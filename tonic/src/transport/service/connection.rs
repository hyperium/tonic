use super::super::BoxFuture;
<<<<<<< HEAD
use super::{
    grpc_timeout::GrpcTimeout, layer::ServiceBuilderExt, reconnect::Reconnect, AddOrigin, UserAgent,
};
=======
use super::{reconnect::Reconnect, AddOrigin, UserAgent};
>>>>>>> b04c1c65
use crate::{body::BoxBody, transport::Endpoint};
use http::Uri;
use hyper::client::conn::Builder;
use hyper::client::connect::Connection as HyperConnection;
use hyper::client::service::Connect as HyperConnect;
use std::{
    fmt,
    task::{Context, Poll},
};
use tokio::io::{AsyncRead, AsyncWrite};
use tower::load::Load;
use tower::{
    layer::Layer,
    limit::{concurrency::ConcurrencyLimitLayer, rate::RateLimitLayer},
    util::BoxService,
    ServiceBuilder, ServiceExt,
};
use tower_service::Service;

pub(crate) type Request = http::Request<BoxBody>;
pub(crate) type Response = http::Response<hyper::Body>;

pub(crate) struct Connection {
    inner: BoxService<Request, Response, crate::Error>,
}

impl Connection {
    fn new<C>(connector: C, endpoint: Endpoint, is_lazy: bool) -> Self
    where
        C: Service<Uri> + Send + 'static,
        C::Error: Into<crate::Error> + Send,
        C::Future: Unpin + Send,
        C::Response: AsyncRead + AsyncWrite + HyperConnection + Unpin + Send + 'static,
    {
        let mut settings = Builder::new()
            .http2_initial_stream_window_size(endpoint.init_stream_window_size)
            .http2_initial_connection_window_size(endpoint.init_connection_window_size)
            .http2_only(true)
            .http2_keep_alive_interval(endpoint.http2_keep_alive_interval)
            .clone();

        if let Some(val) = endpoint.http2_keep_alive_timeout {
            settings.http2_keep_alive_timeout(val);
        }

        if let Some(val) = endpoint.http2_keep_alive_while_idle {
            settings.http2_keep_alive_while_idle(val);
        }

        let stack = ServiceBuilder::new()
            .layer_fn(|s| AddOrigin::new(s, endpoint.uri.clone()))
            .layer_fn(|s| UserAgent::new(s, endpoint.user_agent.clone()))
<<<<<<< HEAD
            .layer_fn(|s| GrpcTimeout::new(s, endpoint.timeout))
            .optional_layer(endpoint.concurrency_limit.map(ConcurrencyLimitLayer::new))
            .optional_layer(endpoint.rate_limit.map(|(l, d)| RateLimitLayer::new(l, d)))
=======
            .option_layer(endpoint.timeout.map(TimeoutLayer::new))
            .option_layer(endpoint.concurrency_limit.map(ConcurrencyLimitLayer::new))
            .option_layer(endpoint.rate_limit.map(|(l, d)| RateLimitLayer::new(l, d)))
>>>>>>> b04c1c65
            .into_inner();

        let connector = HyperConnect::new(connector, settings);
        let conn = Reconnect::new(connector, endpoint.uri.clone(), is_lazy);

        let inner = stack.layer(conn);

        Self {
            inner: BoxService::new(inner),
        }
    }

    pub(crate) async fn connect<C>(connector: C, endpoint: Endpoint) -> Result<Self, crate::Error>
    where
        C: Service<Uri> + Send + 'static,
        C::Error: Into<crate::Error> + Send,
        C::Future: Unpin + Send,
        C::Response: AsyncRead + AsyncWrite + HyperConnection + Unpin + Send + 'static,
    {
        Self::new(connector, endpoint, false).ready_oneshot().await
    }

    pub(crate) fn lazy<C>(connector: C, endpoint: Endpoint) -> Self
    where
        C: Service<Uri> + Send + 'static,
        C::Error: Into<crate::Error> + Send,
        C::Future: Unpin + Send,
        C::Response: AsyncRead + AsyncWrite + HyperConnection + Unpin + Send + 'static,
    {
        Self::new(connector, endpoint, true)
    }
}

impl Service<Request> for Connection {
    type Response = Response;
    type Error = crate::Error;
    type Future = BoxFuture<Self::Response, Self::Error>;

    fn poll_ready(&mut self, cx: &mut Context<'_>) -> Poll<Result<(), Self::Error>> {
        Service::poll_ready(&mut self.inner, cx).map_err(Into::into)
    }

    fn call(&mut self, req: Request) -> Self::Future {
        self.inner.call(req)
    }
}

impl Load for Connection {
    type Metric = usize;

    fn load(&self) -> Self::Metric {
        0
    }
}

impl fmt::Debug for Connection {
    fn fmt(&self, f: &mut fmt::Formatter<'_>) -> fmt::Result {
        f.debug_struct("Connection").finish()
    }
}<|MERGE_RESOLUTION|>--- conflicted
+++ resolved
@@ -1,11 +1,5 @@
 use super::super::BoxFuture;
-<<<<<<< HEAD
-use super::{
-    grpc_timeout::GrpcTimeout, layer::ServiceBuilderExt, reconnect::Reconnect, AddOrigin, UserAgent,
-};
-=======
-use super::{reconnect::Reconnect, AddOrigin, UserAgent};
->>>>>>> b04c1c65
+use super::{grpc_timeout::GrpcTimeout, reconnect::Reconnect, AddOrigin, UserAgent};
 use crate::{body::BoxBody, transport::Endpoint};
 use http::Uri;
 use hyper::client::conn::Builder;
@@ -58,15 +52,9 @@
         let stack = ServiceBuilder::new()
             .layer_fn(|s| AddOrigin::new(s, endpoint.uri.clone()))
             .layer_fn(|s| UserAgent::new(s, endpoint.user_agent.clone()))
-<<<<<<< HEAD
             .layer_fn(|s| GrpcTimeout::new(s, endpoint.timeout))
-            .optional_layer(endpoint.concurrency_limit.map(ConcurrencyLimitLayer::new))
-            .optional_layer(endpoint.rate_limit.map(|(l, d)| RateLimitLayer::new(l, d)))
-=======
-            .option_layer(endpoint.timeout.map(TimeoutLayer::new))
             .option_layer(endpoint.concurrency_limit.map(ConcurrencyLimitLayer::new))
             .option_layer(endpoint.rate_limit.map(|(l, d)| RateLimitLayer::new(l, d)))
->>>>>>> b04c1c65
             .into_inner();
 
         let connector = HyperConnect::new(connector, settings);
