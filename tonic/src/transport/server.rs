--- conflicted
+++ resolved
@@ -224,28 +224,9 @@
         let tcp_keepalive = self.tcp_keepalive;
         // let timeout = self.timeout.clone();
 
-<<<<<<< HEAD
-        let incoming = hyper::server::accept::from_stream(async_stream::try_stream! {
-            let mut tcp = TcpIncoming::bind(addr, tcp_keepalive)?;
-
-            while let Some(stream) = tcp.try_next().await? {
-
-                #[cfg(feature = "tls")]
-                {
-                    if let Some(tls) = &self.tls {
-                        let io = match tls.connect(stream.into_inner()).await {
-                            Ok(io) => io,
-                            Err(error) => {
-                                error!(message = "Unable to accept incoming connection.", %error);
-                                continue
-                            },
-                        };
-                        yield BoxedIo::new(io);
-                        continue;
-=======
         let incoming = hyper::server::accept::from_stream::<_, _, crate::Error>(
             async_stream::try_stream! {
-                let mut tcp = TcpIncoming::bind(addr)?;
+                let mut tcp = TcpIncoming::bind(addr, tcp_keepalive)?;
 
                 while let Some(stream) = tcp.try_next().await? {
                     #[cfg(feature = "tls")]
@@ -261,7 +242,6 @@
                             yield BoxedIo::new(io);
                             continue;
                         }
->>>>>>> 3387ef90
                     }
 
                     yield BoxedIo::new(stream);
