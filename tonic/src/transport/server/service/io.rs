use crate::transport::server::Connected;
use std::io;
use std::io::IoSlice;
use std::pin::Pin;
use std::task::{Context, Poll};
use tokio::io::{AsyncRead, AsyncWrite, ReadBuf};
#[cfg(feature = "_tls-any")]
use tokio_rustls::server::TlsStream;

pub(crate) enum ServerIo<IO> {
    Io(IO),
    #[cfg(feature = "_tls-any")]
    TlsIo(Box<TlsStream<IO>>),
}

use tower::util::Either;

#[cfg(feature = "_tls-any")]
type ServerIoConnectInfo<IO> =
    Either<<IO as Connected>::ConnectInfo, <TlsStream<IO> as Connected>::ConnectInfo>;

#[cfg(not(feature = "_tls-any"))]
type ServerIoConnectInfo<IO> = Either<<IO as Connected>::ConnectInfo, ()>;

impl<IO> ServerIo<IO> {
    pub(in crate::transport) fn new_io(io: IO) -> Self {
        Self::Io(io)
    }

    #[cfg(feature = "_tls-any")]
    pub(in crate::transport) fn new_tls_io(io: TlsStream<IO>) -> Self {
        Self::TlsIo(Box::new(io))
    }

    pub(in crate::transport) fn connect_info(&self) -> ServerIoConnectInfo<IO>
    where
        IO: Connected,
    {
        match self {
<<<<<<< HEAD
            Self::Io(io) => Either::A(io.connect_info()),
            #[cfg(feature = "_tls-any")]
            Self::TlsIo(io) => Either::B(io.connect_info()),
=======
            Self::Io(io) => Either::Left(io.connect_info()),
            #[cfg(feature = "tls")]
            Self::TlsIo(io) => Either::Right(io.connect_info()),
>>>>>>> 758d4f9a
        }
    }
}

impl<IO> AsyncRead for ServerIo<IO>
where
    IO: AsyncWrite + AsyncRead + Unpin,
{
    fn poll_read(
        mut self: Pin<&mut Self>,
        cx: &mut Context<'_>,
        buf: &mut ReadBuf<'_>,
    ) -> Poll<io::Result<()>> {
        match &mut *self {
            Self::Io(io) => Pin::new(io).poll_read(cx, buf),
            #[cfg(feature = "_tls-any")]
            Self::TlsIo(io) => Pin::new(io).poll_read(cx, buf),
        }
    }
}

impl<IO> AsyncWrite for ServerIo<IO>
where
    IO: AsyncWrite + AsyncRead + Unpin,
{
    fn poll_write(
        mut self: Pin<&mut Self>,
        cx: &mut Context<'_>,
        buf: &[u8],
    ) -> Poll<io::Result<usize>> {
        match &mut *self {
            Self::Io(io) => Pin::new(io).poll_write(cx, buf),
            #[cfg(feature = "_tls-any")]
            Self::TlsIo(io) => Pin::new(io).poll_write(cx, buf),
        }
    }

    fn poll_flush(mut self: Pin<&mut Self>, cx: &mut Context<'_>) -> Poll<io::Result<()>> {
        match &mut *self {
            Self::Io(io) => Pin::new(io).poll_flush(cx),
            #[cfg(feature = "_tls-any")]
            Self::TlsIo(io) => Pin::new(io).poll_flush(cx),
        }
    }

    fn poll_shutdown(mut self: Pin<&mut Self>, cx: &mut Context<'_>) -> Poll<io::Result<()>> {
        match &mut *self {
            Self::Io(io) => Pin::new(io).poll_shutdown(cx),
            #[cfg(feature = "_tls-any")]
            Self::TlsIo(io) => Pin::new(io).poll_shutdown(cx),
        }
    }

    fn poll_write_vectored(
        mut self: Pin<&mut Self>,
        cx: &mut Context<'_>,
        bufs: &[IoSlice<'_>],
    ) -> Poll<Result<usize, io::Error>> {
        match &mut *self {
            Self::Io(io) => Pin::new(io).poll_write_vectored(cx, bufs),
            #[cfg(feature = "_tls-any")]
            Self::TlsIo(io) => Pin::new(io).poll_write_vectored(cx, bufs),
        }
    }

    fn is_write_vectored(&self) -> bool {
        match self {
            Self::Io(io) => io.is_write_vectored(),
            #[cfg(feature = "_tls-any")]
            Self::TlsIo(io) => io.is_write_vectored(),
        }
    }
}<|MERGE_RESOLUTION|>--- conflicted
+++ resolved
@@ -37,15 +37,9 @@
         IO: Connected,
     {
         match self {
-<<<<<<< HEAD
-            Self::Io(io) => Either::A(io.connect_info()),
+            Self::Io(io) => Either::Left(io.connect_info()),
             #[cfg(feature = "_tls-any")]
-            Self::TlsIo(io) => Either::B(io.connect_info()),
-=======
-            Self::Io(io) => Either::Left(io.connect_info()),
-            #[cfg(feature = "tls")]
             Self::TlsIo(io) => Either::Right(io.connect_info()),
->>>>>>> 758d4f9a
         }
     }
 }
