--- conflicted
+++ resolved
@@ -27,12 +27,8 @@
 
 use self::recover_error::RecoverError;
 use super::service::{GrpcTimeout, Or, Routes, ServerIo};
-<<<<<<< HEAD
 use crate::body::BoxBody;
-=======
-use crate::{body::BoxBody, request::ConnectionInfo};
 use bytes::Bytes;
->>>>>>> 4d2667d1
 use futures_core::Stream;
 use futures_util::{
     future::{self, MapErr},
@@ -793,11 +789,6 @@
             tracing::Span::none()
         };
 
-<<<<<<< HEAD
-        self.inner.call(req).instrument(span).map_err(|e| e.into())
-=======
-        req.extensions_mut().insert(self.conn_info.clone());
-
         SvcFuture {
             inner: self.inner.call(req),
             span,
@@ -828,7 +819,6 @@
         let response: Response<ResBody> = ready!(this.inner.poll(cx)).map_err(Into::into)?;
         let response = response.map(|body| body.map_err(Into::into).boxed());
         Poll::Ready(Ok(response))
->>>>>>> 4d2667d1
     }
 }
 
@@ -846,21 +836,14 @@
     _io: PhantomData<fn() -> IO>,
 }
 
-<<<<<<< HEAD
-impl<S, IO> Service<&ServerIo<IO>> for MakeSvc<S, IO>
-=======
-impl<S, ResBody> Service<&ServerIo> for MakeSvc<S>
->>>>>>> 4d2667d1
+impl<S, ResBody, IO> Service<&ServerIo<IO>> for MakeSvc<S, IO>
 where
+    IO: Connected,
     S: Service<Request<Body>, Response = Response<ResBody>> + Clone + Send + 'static,
     S::Future: Send + 'static,
     S::Error: Into<crate::Error> + Send,
-<<<<<<< HEAD
-    IO: Connected,
-=======
     ResBody: http_body::Body<Data = Bytes> + Send + Sync + 'static,
     ResBody::Error: Into<crate::Error>,
->>>>>>> 4d2667d1
 {
     type Response = BoxService;
     type Error = crate::Error;
@@ -884,7 +867,6 @@
             .layer_fn(|s| GrpcTimeout::new(s, timeout))
             .service(svc);
 
-<<<<<<< HEAD
         let svc = ServiceBuilder::new()
             .layer(BoxService::layer())
             .map_request(move |mut request: Request<Body>| {
@@ -914,15 +896,6 @@
                 inner: svc,
                 trace_interceptor,
             });
-=======
-        let svc = Svc {
-            inner: svc,
-            trace_interceptor,
-            conn_info,
-        };
-
-        let svc = BoxService::new(svc);
->>>>>>> 4d2667d1
 
         future::ready(Ok(svc))
     }
