//! Server implementation and builder.

mod conn;
mod incoming;
mod service;
#[cfg(feature = "_tls-any")]
mod tls;
#[cfg(unix)]
mod unix;

use tokio_stream::StreamExt as _;
use tracing::{debug, trace};

use crate::service::Routes;

pub use conn::{Connected, TcpConnectInfo};
use hyper_util::{
    rt::{TokioExecutor, TokioIo, TokioTimer},
    server::conn::auto::{Builder as ConnectionBuilder, HttpServerConnExec},
    service::TowerToHyperService,
};
#[cfg(feature = "_tls-any")]
pub use tls::ServerTlsConfig;

#[cfg(feature = "_tls-any")]
pub use conn::TlsConnectInfo;

#[cfg(feature = "_tls-any")]
use self::service::TlsAcceptor;

#[cfg(unix)]
pub use unix::UdsConnectInfo;

pub use incoming::TcpIncoming;

#[cfg(feature = "_tls-any")]
use crate::transport::Error;

use self::service::{RecoverError, ServerIo};
use super::service::GrpcTimeout;
use crate::body::{boxed, BoxBody};
use crate::server::NamedService;
use bytes::Bytes;
use http::{Request, Response};
use http_body_util::BodyExt;
use hyper::{body::Incoming, service::Service as HyperService};
use pin_project::pin_project;
use std::future::pending;
use std::{
    convert::Infallible,
    fmt,
    future::{self, poll_fn, Future},
    marker::PhantomData,
    net::SocketAddr,
    pin::{pin, Pin},
    sync::Arc,
    task::{ready, Context, Poll},
    time::Duration,
};
use tokio::io::{AsyncRead, AsyncWrite};
use tokio::time::sleep;
use tokio_stream::Stream;
use tower::{
    layer::util::{Identity, Stack},
    layer::Layer,
    limit::concurrency::ConcurrencyLimitLayer,
    util::{BoxCloneService, Either},
    Service, ServiceBuilder, ServiceExt,
};

type BoxService =
    tower::util::BoxCloneService<Request<BoxBody>, Response<BoxBody>, crate::BoxError>;
type TraceInterceptor = Arc<dyn Fn(&http::Request<()>) -> tracing::Span + Send + Sync + 'static>;

const DEFAULT_HTTP2_KEEPALIVE_TIMEOUT_SECS: u64 = 20;

/// A default batteries included `transport` server.
///
/// This provides an easy builder pattern style builder [`Server`] on top of
/// `hyper` connections. This builder exposes easy configuration parameters
/// for providing a fully featured http2 based gRPC server. This should provide
/// a very good out of the box http2 server for use with tonic but is also a
/// reference implementation that should be a good starting point for anyone
/// wanting to create a more complex and/or specific implementation.
#[derive(Clone)]
pub struct Server<L = Identity> {
    trace_interceptor: Option<TraceInterceptor>,
    concurrency_limit: Option<usize>,
    timeout: Option<Duration>,
    #[cfg(feature = "_tls-any")]
    tls: Option<TlsAcceptor>,
    init_stream_window_size: Option<u32>,
    init_connection_window_size: Option<u32>,
    max_concurrent_streams: Option<u32>,
    tcp_keepalive: Option<Duration>,
    tcp_nodelay: bool,
    http2_keepalive_interval: Option<Duration>,
    http2_keepalive_timeout: Option<Duration>,
    http2_adaptive_window: Option<bool>,
    http2_max_pending_accept_reset_streams: Option<usize>,
    http2_max_header_list_size: Option<u32>,
    max_frame_size: Option<u32>,
    accept_http1: bool,
    service_builder: ServiceBuilder<L>,
    max_connection_age: Option<Duration>,
}

impl Default for Server<Identity> {
    fn default() -> Self {
        Self {
            trace_interceptor: None,
            concurrency_limit: None,
            timeout: None,
            #[cfg(feature = "_tls-any")]
            tls: None,
            init_stream_window_size: None,
            init_connection_window_size: None,
            max_concurrent_streams: None,
            tcp_keepalive: None,
            tcp_nodelay: false,
            http2_keepalive_interval: None,
            http2_keepalive_timeout: None,
            http2_adaptive_window: None,
            http2_max_pending_accept_reset_streams: None,
            http2_max_header_list_size: None,
            max_frame_size: None,
            accept_http1: false,
            service_builder: Default::default(),
            max_connection_age: None,
        }
    }
}

/// A stack based [`Service`] router.
#[derive(Debug)]
pub struct Router<L = Identity> {
    server: Server<L>,
    routes: Routes,
}

impl<S: NamedService, T> NamedService for Either<S, T> {
    const NAME: &'static str = S::NAME;
}

impl Server {
    /// Create a new server builder that can configure a [`Server`].
    pub fn builder() -> Self {
        Server {
            tcp_nodelay: true,
            accept_http1: false,
            ..Default::default()
        }
    }
}

impl<L> Server<L> {
    /// Configure TLS for this server.
    #[cfg(feature = "_tls-any")]
    pub fn tls_config(self, tls_config: ServerTlsConfig) -> Result<Self, Error> {
        Ok(Server {
            tls: Some(tls_config.tls_acceptor().map_err(Error::from_source)?),
            ..self
        })
    }

    /// Set the concurrency limit applied to on requests inbound per connection.
    ///
    /// # Example
    ///
    /// ```
    /// # use tonic::transport::Server;
    /// # use tower_service::Service;
    /// # let builder = Server::builder();
    /// builder.concurrency_limit_per_connection(32);
    /// ```
    #[must_use]
    pub fn concurrency_limit_per_connection(self, limit: usize) -> Self {
        Server {
            concurrency_limit: Some(limit),
            ..self
        }
    }

    /// Set a timeout on for all request handlers.
    ///
    /// # Example
    ///
    /// ```
    /// # use tonic::transport::Server;
    /// # use tower_service::Service;
    /// # use std::time::Duration;
    /// # let builder = Server::builder();
    /// builder.timeout(Duration::from_secs(30));
    /// ```
    #[must_use]
    pub fn timeout(self, timeout: Duration) -> Self {
        Server {
            timeout: Some(timeout),
            ..self
        }
    }

    /// Sets the [`SETTINGS_INITIAL_WINDOW_SIZE`][spec] option for HTTP2
    /// stream-level flow control.
    ///
    /// Default is 65,535
    ///
    /// [spec]: https://httpwg.org/specs/rfc9113.html#InitialWindowSize
    #[must_use]
    pub fn initial_stream_window_size(self, sz: impl Into<Option<u32>>) -> Self {
        Server {
            init_stream_window_size: sz.into(),
            ..self
        }
    }

    /// Sets the max connection-level flow control for HTTP2
    ///
    /// Default is 65,535
    #[must_use]
    pub fn initial_connection_window_size(self, sz: impl Into<Option<u32>>) -> Self {
        Server {
            init_connection_window_size: sz.into(),
            ..self
        }
    }

    /// Sets the [`SETTINGS_MAX_CONCURRENT_STREAMS`][spec] option for HTTP2
    /// connections.
    ///
    /// Default is no limit (`None`).
    ///
    /// [spec]: https://httpwg.org/specs/rfc9113.html#n-stream-concurrency
    #[must_use]
    pub fn max_concurrent_streams(self, max: impl Into<Option<u32>>) -> Self {
        Server {
            max_concurrent_streams: max.into(),
            ..self
        }
    }

    /// Sets the maximum time option in milliseconds that a connection may exist
    ///
    /// Default is no limit (`None`).
    ///
    /// # Example
    ///
    /// ```
    /// # use tonic::transport::Server;
    /// # use tower_service::Service;
    /// # use std::time::Duration;
    /// # let builder = Server::builder();
    /// builder.max_connection_age(Duration::from_secs(60));
    /// ```
    #[must_use]
    pub fn max_connection_age(self, max_connection_age: Duration) -> Self {
        Server {
            max_connection_age: Some(max_connection_age),
            ..self
        }
    }

    /// Set whether HTTP2 Ping frames are enabled on accepted connections.
    ///
    /// If `None` is specified, HTTP2 keepalive is disabled, otherwise the duration
    /// specified will be the time interval between HTTP2 Ping frames.
    /// The timeout for receiving an acknowledgement of the keepalive ping
    /// can be set with [`Server::http2_keepalive_timeout`].
    ///
    /// Default is no HTTP2 keepalive (`None`)
    ///
    #[must_use]
    pub fn http2_keepalive_interval(self, http2_keepalive_interval: Option<Duration>) -> Self {
        Server {
            http2_keepalive_interval,
            ..self
        }
    }

    /// Sets a timeout for receiving an acknowledgement of the keepalive ping.
    ///
    /// If the ping is not acknowledged within the timeout, the connection will be closed.
    /// Does nothing if http2_keep_alive_interval is disabled.
    ///
    /// Default is 20 seconds.
    ///
    #[must_use]
    pub fn http2_keepalive_timeout(self, http2_keepalive_timeout: Option<Duration>) -> Self {
        Server {
            http2_keepalive_timeout,
            ..self
        }
    }

    /// Sets whether to use an adaptive flow control. Defaults to false.
    /// Enabling this will override the limits set in http2_initial_stream_window_size and
    /// http2_initial_connection_window_size.
    #[must_use]
    pub fn http2_adaptive_window(self, enabled: Option<bool>) -> Self {
        Server {
            http2_adaptive_window: enabled,
            ..self
        }
    }

    /// Configures the maximum number of pending reset streams allowed before a GOAWAY will be sent.
    ///
    /// This will default to whatever the default in h2 is. As of v0.3.17, it is 20.
    ///
    /// See <https://github.com/hyperium/hyper/issues/2877> for more information.
    #[must_use]
    pub fn http2_max_pending_accept_reset_streams(self, max: Option<usize>) -> Self {
        Server {
            http2_max_pending_accept_reset_streams: max,
            ..self
        }
    }

    /// Set whether TCP keepalive messages are enabled on accepted connections.
    ///
    /// If `None` is specified, keepalive is disabled, otherwise the duration
    /// specified will be the time to remain idle before sending TCP keepalive
    /// probes.
    ///
    /// Default is no keepalive (`None`)
    ///
    #[must_use]
    pub fn tcp_keepalive(self, tcp_keepalive: Option<Duration>) -> Self {
        Server {
            tcp_keepalive,
            ..self
        }
    }

    /// Set the value of `TCP_NODELAY` option for accepted connections. Enabled by default.
    #[must_use]
    pub fn tcp_nodelay(self, enabled: bool) -> Self {
        Server {
            tcp_nodelay: enabled,
            ..self
        }
    }

    /// Sets the max size of received header frames.
    ///
    /// This will default to whatever the default in hyper is. As of v1.4.1, it is 16 KiB.
    #[must_use]
    pub fn http2_max_header_list_size(self, max: impl Into<Option<u32>>) -> Self {
        Server {
            http2_max_header_list_size: max.into(),
            ..self
        }
    }

    /// Sets the maximum frame size to use for HTTP2.
    ///
    /// Passing `None` will do nothing.
    ///
    /// If not set, will default from underlying transport.
    #[must_use]
    pub fn max_frame_size(self, frame_size: impl Into<Option<u32>>) -> Self {
        Server {
            max_frame_size: frame_size.into(),
            ..self
        }
    }

    /// Allow this server to accept http1 requests.
    ///
    /// Accepting http1 requests is only useful when developing `grpc-web`
    /// enabled services. If this setting is set to `true` but services are
    /// not correctly configured to handle grpc-web requests, your server may
    /// return confusing (but correct) protocol errors.
    ///
    /// Default is `false`.
    #[must_use]
    pub fn accept_http1(self, accept_http1: bool) -> Self {
        Server {
            accept_http1,
            ..self
        }
    }

    /// Intercept inbound headers and add a [`tracing::Span`] to each response future.
    #[must_use]
    pub fn trace_fn<F>(self, f: F) -> Self
    where
        F: Fn(&http::Request<()>) -> tracing::Span + Send + Sync + 'static,
    {
        Server {
            trace_interceptor: Some(Arc::new(f)),
            ..self
        }
    }

    /// Create a router with the `S` typed service as the first service.
    ///
    /// This will clone the `Server` builder and create a router that will
    /// route around different services.
    pub fn add_service<S>(&mut self, svc: S) -> Router<L>
    where
        S: Service<Request<BoxBody>, Response = Response<BoxBody>, Error = Infallible>
            + NamedService
            + Clone
            + Send
            + 'static,
        S::Future: Send + 'static,
        L: Clone,
    {
        Router::new(self.clone(), Routes::new(svc))
    }

    /// Create a router with the optional `S` typed service as the first service.
    ///
    /// This will clone the `Server` builder and create a router that will
    /// route around different services.
    ///
    /// # Note
    /// Even when the argument given is `None` this will capture *all* requests to this service name.
    /// As a result, one cannot use this to toggle between two identically named implementations.
    pub fn add_optional_service<S>(&mut self, svc: Option<S>) -> Router<L>
    where
        S: Service<Request<BoxBody>, Response = Response<BoxBody>, Error = Infallible>
            + NamedService
            + Clone
            + Send
            + 'static,
        S::Future: Send + 'static,
        L: Clone,
    {
        let routes = svc.map(Routes::new).unwrap_or_default();
        Router::new(self.clone(), routes)
    }

    /// Create a router with given [`Routes`].
    ///
    /// This will clone the `Server` builder and create a router that will
    /// route around different services that were already added to the provided `routes`.
    pub fn add_routes(&mut self, routes: Routes) -> Router<L>
    where
        L: Clone,
    {
        Router::new(self.clone(), routes)
    }

    /// Set the [Tower] [`Layer`] all services will be wrapped in.
    ///
    /// This enables using middleware from the [Tower ecosystem][eco].
    ///
    /// # Example
    ///
    /// ```
    /// # use tonic::transport::Server;
    /// # use tower_service::Service;
    /// use tower::timeout::TimeoutLayer;
    /// use std::time::Duration;
    ///
    /// # let mut builder = Server::builder();
    /// builder.layer(TimeoutLayer::new(Duration::from_secs(30)));
    /// ```
    ///
    /// Note that timeouts should be set using [`Server::timeout`]. `TimeoutLayer` is only used
    /// here as an example.
    ///
    /// You can build more complex layers using [`ServiceBuilder`]. Those layers can include
    /// [interceptors]:
    ///
    /// ```
    /// # use tonic::transport::Server;
    /// # use tower_service::Service;
    /// use tower::ServiceBuilder;
    /// use std::time::Duration;
    /// use tonic::{Request, Status, service::interceptor};
    ///
    /// fn auth_interceptor(request: Request<()>) -> Result<Request<()>, Status> {
    ///     if valid_credentials(&request) {
    ///         Ok(request)
    ///     } else {
    ///         Err(Status::unauthenticated("invalid credentials"))
    ///     }
    /// }
    ///
    /// fn valid_credentials(request: &Request<()>) -> bool {
    ///     // ...
    ///     # true
    /// }
    ///
    /// fn some_other_interceptor(request: Request<()>) -> Result<Request<()>, Status> {
    ///     Ok(request)
    /// }
    ///
    /// let layer = ServiceBuilder::new()
    ///     .load_shed()
    ///     .timeout(Duration::from_secs(30))
    ///     .layer(interceptor(auth_interceptor))
    ///     .layer(interceptor(some_other_interceptor))
    ///     .into_inner();
    ///
    /// Server::builder().layer(layer);
    /// ```
    ///
    /// [Tower]: https://github.com/tower-rs/tower
    /// [`Layer`]: tower::layer::Layer
    /// [eco]: https://github.com/tower-rs
    /// [`ServiceBuilder`]: tower::ServiceBuilder
    /// [interceptors]: crate::service::Interceptor
    pub fn layer<NewLayer>(self, new_layer: NewLayer) -> Server<Stack<NewLayer, L>> {
        Server {
            service_builder: self.service_builder.layer(new_layer),
            trace_interceptor: self.trace_interceptor,
            concurrency_limit: self.concurrency_limit,
            timeout: self.timeout,
            #[cfg(feature = "_tls-any")]
            tls: self.tls,
            init_stream_window_size: self.init_stream_window_size,
            init_connection_window_size: self.init_connection_window_size,
            max_concurrent_streams: self.max_concurrent_streams,
            tcp_keepalive: self.tcp_keepalive,
            tcp_nodelay: self.tcp_nodelay,
            http2_keepalive_interval: self.http2_keepalive_interval,
            http2_keepalive_timeout: self.http2_keepalive_timeout,
            http2_adaptive_window: self.http2_adaptive_window,
            http2_max_pending_accept_reset_streams: self.http2_max_pending_accept_reset_streams,
            http2_max_header_list_size: self.http2_max_header_list_size,
            max_frame_size: self.max_frame_size,
            accept_http1: self.accept_http1,
            max_connection_age: self.max_connection_age,
        }
    }

    pub(crate) async fn serve_with_shutdown<S, I, F, IO, IE, ResBody>(
        self,
        svc: S,
        incoming: I,
        signal: Option<F>,
    ) -> Result<(), super::Error>
    where
        L: Layer<S>,
        L::Service:
            Service<Request<BoxBody>, Response = Response<ResBody>> + Clone + Send + 'static,
        <<L as Layer<S>>::Service as Service<Request<BoxBody>>>::Future: Send + 'static,
        <<L as Layer<S>>::Service as Service<Request<BoxBody>>>::Error:
            Into<crate::BoxError> + Send + 'static,
        I: Stream<Item = Result<IO, IE>>,
        IO: AsyncRead + AsyncWrite + Connected + Unpin + Send + 'static,
        IO::ConnectInfo: Clone + Send + Sync + 'static,
        IE: Into<crate::BoxError>,
        F: Future<Output = ()>,
        ResBody: http_body::Body<Data = Bytes> + Send + 'static,
        ResBody::Error: Into<crate::BoxError>,
    {
        let trace_interceptor = self.trace_interceptor.clone();
        let concurrency_limit = self.concurrency_limit;
        let init_connection_window_size = self.init_connection_window_size;
        let init_stream_window_size = self.init_stream_window_size;
        let max_concurrent_streams = self.max_concurrent_streams;
        let timeout = self.timeout;
        let max_header_list_size = self.http2_max_header_list_size;
        let max_frame_size = self.max_frame_size;
        let http2_only = !self.accept_http1;

        let http2_keepalive_interval = self.http2_keepalive_interval;
        let http2_keepalive_timeout = self
            .http2_keepalive_timeout
            .unwrap_or_else(|| Duration::new(DEFAULT_HTTP2_KEEPALIVE_TIMEOUT_SECS, 0));
        let http2_adaptive_window = self.http2_adaptive_window;
        let http2_max_pending_accept_reset_streams = self.http2_max_pending_accept_reset_streams;
        let max_connection_age = self.max_connection_age;

        let svc = self.service_builder.service(svc);

        let incoming = incoming::tcp_incoming(
            incoming,
            #[cfg(feature = "_tls-any")]
            self.tls,
        );
        let mut svc = MakeSvc {
            inner: svc,
            concurrency_limit,
            timeout,
            trace_interceptor,
            _io: PhantomData,
        };

        let server = {
            let mut builder = ConnectionBuilder::new(TokioExecutor::new());

            if http2_only {
                builder = builder.http2_only();
            }

            builder
                .http2()
                .timer(TokioTimer::new())
                .initial_connection_window_size(init_connection_window_size)
                .initial_stream_window_size(init_stream_window_size)
                .max_concurrent_streams(max_concurrent_streams)
                .keep_alive_interval(http2_keepalive_interval)
                .keep_alive_timeout(http2_keepalive_timeout)
                .adaptive_window(http2_adaptive_window.unwrap_or_default())
                .max_pending_accept_reset_streams(http2_max_pending_accept_reset_streams)
                .max_frame_size(max_frame_size);

            if let Some(max_header_list_size) = max_header_list_size {
                builder.http2().max_header_list_size(max_header_list_size);
            }

            builder
        };

        let (signal_tx, signal_rx) = tokio::sync::watch::channel(());
        let signal_tx = Arc::new(signal_tx);

        let graceful = signal.is_some();
        let mut sig = pin!(Fuse { inner: signal });
        let mut incoming = pin!(incoming);

        loop {
            tokio::select! {
                _ = &mut sig => {
                    trace!("signal received, shutting down");
                    break;
                },
                io = incoming.next() => {
                    let io = match io {
                        Some(Ok(io)) => io,
                        Some(Err(e)) => {
                            trace!("error accepting connection: {:#}", e);
                            continue;
                        },
                        None => {
                            break
                        },
                    };

                    trace!("connection accepted");

                    poll_fn(|cx| svc.poll_ready(cx))
                        .await
                        .map_err(super::Error::from_source)?;

                    let req_svc = svc
                        .call(&io)
                        .await
                        .map_err(super::Error::from_source)?;

                    let hyper_io = TokioIo::new(io);
                    let hyper_svc = TowerToHyperService::new(req_svc.map_request(|req: Request<Incoming>| req.map(boxed)));

                    serve_connection(hyper_io, hyper_svc, server.clone(), graceful.then(|| signal_rx.clone()), max_connection_age);
                }
            }
        }

        if graceful {
            let _ = signal_tx.send(());
            drop(signal_rx);
            trace!(
                "waiting for {} connections to close",
                signal_tx.receiver_count()
            );

            // Wait for all connections to close
            signal_tx.closed().await;
        }

        Ok(())
    }
}

// This is moved to its own function as a way to get around
// https://github.com/rust-lang/rust/issues/102211
fn serve_connection<B, IO, S, E>(
    hyper_io: IO,
    hyper_svc: S,
    builder: ConnectionBuilder<E>,
    mut watcher: Option<tokio::sync::watch::Receiver<()>>,
    max_connection_age: Option<Duration>,
) where
    B: http_body::Body + Send + 'static,
    B::Data: Send,
    B::Error: Into<Box<dyn std::error::Error + Send + Sync>> + Send + Sync,
    IO: hyper::rt::Read + hyper::rt::Write + Unpin + Send + 'static,
    S: HyperService<Request<Incoming>, Response = Response<B>> + Clone + Send + 'static,
    S::Future: Send + 'static,
    S::Error: Into<Box<dyn std::error::Error + Send + Sync>> + Send,
    E: HttpServerConnExec<S::Future, B> + Send + Sync + 'static,
{
    tokio::spawn(async move {
        {
            let mut sig = pin!(Fuse {
                inner: watcher.as_mut().map(|w| w.changed()),
            });

            let mut conn = pin!(builder.serve_connection(hyper_io, hyper_svc));

            let sleep = sleep_or_pending(max_connection_age);
            tokio::pin!(sleep);

            loop {
                tokio::select! {
                    rv = &mut conn => {
                        if let Err(err) = rv {
                            debug!("failed serving connection: {:#}", err);
                        }
                        break;
                    },
                    _ = &mut sleep  => {
                        conn.as_mut().graceful_shutdown();
                        sleep.set(sleep_or_pending(None));
                    },
                    _ = &mut sig => {
                        conn.as_mut().graceful_shutdown();
                    }
                }
            }
        }

        drop(watcher);
        trace!("connection closed");
    });
}

async fn sleep_or_pending(wait_for: Option<Duration>) {
    match wait_for {
        Some(wait) => sleep(wait).await,
        None => pending().await,
    };
}

impl<L> Router<L> {
    pub(crate) fn new(server: Server<L>, routes: Routes) -> Self {
        Self { server, routes }
    }
}

impl<L> Router<L> {
    /// Add a new service to this router.
    pub fn add_service<S>(mut self, svc: S) -> Self
    where
        S: Service<Request<BoxBody>, Response = Response<BoxBody>, Error = Infallible>
            + NamedService
            + Clone
            + Send
            + 'static,
        S::Future: Send + 'static,
    {
        self.routes = self.routes.add_service(svc);
        self
    }

    /// Add a new optional service to this router.
    ///
    /// # Note
    /// Even when the argument given is `None` this will capture *all* requests to this service name.
    /// As a result, one cannot use this to toggle between two identically named implementations.
    #[allow(clippy::type_complexity)]
    pub fn add_optional_service<S>(mut self, svc: Option<S>) -> Self
    where
        S: Service<Request<BoxBody>, Response = Response<BoxBody>, Error = Infallible>
            + NamedService
            + Clone
            + Send
            + 'static,
        S::Future: Send + 'static,
    {
        if let Some(svc) = svc {
            self.routes = self.routes.add_service(svc);
        }
        self
    }

    /// Convert this tonic `Router` into an axum `Router` consuming the tonic one.
    #[deprecated(since = "0.12.2", note = "Use `Routes::into_axum_router` instead.")]
    pub fn into_router(self) -> axum::Router {
        self.routes.into_axum_router()
    }

    /// Consume this [`Server`] creating a future that will execute the server
    /// on [tokio]'s default executor.
    ///
    /// [`Server`]: struct.Server.html
    /// [tokio]: https://docs.rs/tokio
    pub async fn serve<ResBody>(self, addr: SocketAddr) -> Result<(), super::Error>
    where
        L: Layer<Routes> + Clone,
        L::Service:
            Service<Request<BoxBody>, Response = Response<ResBody>> + Clone + Send + 'static,
        <<L as Layer<Routes>>::Service as Service<Request<BoxBody>>>::Future: Send + 'static,
        <<L as Layer<Routes>>::Service as Service<Request<BoxBody>>>::Error:
            Into<crate::BoxError> + Send,
        ResBody: http_body::Body<Data = Bytes> + Send + 'static,
        ResBody::Error: Into<crate::BoxError>,
    {
        let incoming = TcpIncoming::new(addr, self.server.tcp_nodelay, self.server.tcp_keepalive)
            .map_err(super::Error::from_source)?;
        self.server
            .serve_with_shutdown::<_, _, future::Ready<()>, _, _, ResBody>(
                self.routes.prepare(),
                incoming,
                None,
            )
            .await
    }

    /// Consume this [`Server`] creating a future that will execute the server
    /// on [tokio]'s default executor. And shutdown when the provided signal
    /// is received.
    ///
    /// [`Server`]: struct.Server.html
    /// [tokio]: https://docs.rs/tokio
    pub async fn serve_with_shutdown<F: Future<Output = ()>, ResBody>(
        self,
        addr: SocketAddr,
        signal: F,
    ) -> Result<(), super::Error>
    where
        L: Layer<Routes>,
        L::Service:
            Service<Request<BoxBody>, Response = Response<ResBody>> + Clone + Send + 'static,
        <<L as Layer<Routes>>::Service as Service<Request<BoxBody>>>::Future: Send + 'static,
        <<L as Layer<Routes>>::Service as Service<Request<BoxBody>>>::Error:
            Into<crate::BoxError> + Send,
        ResBody: http_body::Body<Data = Bytes> + Send + 'static,
        ResBody::Error: Into<crate::BoxError>,
    {
        let incoming = TcpIncoming::new(addr, self.server.tcp_nodelay, self.server.tcp_keepalive)
            .map_err(super::Error::from_source)?;
        self.server
            .serve_with_shutdown(self.routes.prepare(), incoming, Some(signal))
            .await
    }

    /// Consume this [`Server`] creating a future that will execute the server
    /// on the provided incoming stream of `AsyncRead + AsyncWrite`.
    ///
    /// This method discards any provided [`Server`] TCP configuration.
    ///
    /// [`Server`]: struct.Server.html
    pub async fn serve_with_incoming<I, IO, IE, ResBody>(
        self,
        incoming: I,
    ) -> Result<(), super::Error>
    where
        I: Stream<Item = Result<IO, IE>>,
        IO: AsyncRead + AsyncWrite + Connected + Unpin + Send + 'static,
        IO::ConnectInfo: Clone + Send + Sync + 'static,
        IE: Into<crate::BoxError>,
        L: Layer<Routes>,
        L::Service:
            Service<Request<BoxBody>, Response = Response<ResBody>> + Clone + Send + 'static,
        <<L as Layer<Routes>>::Service as Service<Request<BoxBody>>>::Future: Send + 'static,
        <<L as Layer<Routes>>::Service as Service<Request<BoxBody>>>::Error:
            Into<crate::BoxError> + Send,
        ResBody: http_body::Body<Data = Bytes> + Send + 'static,
        ResBody::Error: Into<crate::BoxError>,
    {
        self.server
            .serve_with_shutdown::<_, _, future::Ready<()>, _, _, ResBody>(
                self.routes.prepare(),
                incoming,
                None,
            )
            .await
    }

    /// Consume this [`Server`] creating a future that will execute the server
    /// on the provided incoming stream of `AsyncRead + AsyncWrite`. Similar to
    /// `serve_with_shutdown` this method will also take a signal future to
    /// gracefully shutdown the server.
    ///
    /// This method discards any provided [`Server`] TCP configuration.
    ///
    /// [`Server`]: struct.Server.html
    pub async fn serve_with_incoming_shutdown<I, IO, IE, F, ResBody>(
        self,
        incoming: I,
        signal: F,
    ) -> Result<(), super::Error>
    where
        I: Stream<Item = Result<IO, IE>>,
        IO: AsyncRead + AsyncWrite + Connected + Unpin + Send + 'static,
        IO::ConnectInfo: Clone + Send + Sync + 'static,
        IE: Into<crate::BoxError>,
        F: Future<Output = ()>,
        L: Layer<Routes>,
        L::Service:
            Service<Request<BoxBody>, Response = Response<ResBody>> + Clone + Send + 'static,
        <<L as Layer<Routes>>::Service as Service<Request<BoxBody>>>::Future: Send + 'static,
        <<L as Layer<Routes>>::Service as Service<Request<BoxBody>>>::Error:
            Into<crate::BoxError> + Send,
        ResBody: http_body::Body<Data = Bytes> + Send + 'static,
        ResBody::Error: Into<crate::BoxError>,
    {
        self.server
            .serve_with_shutdown(self.routes.prepare(), incoming, Some(signal))
            .await
    }

    /// Create a tower service out of a router.
    pub fn into_service<ResBody>(self) -> L::Service
    where
        L: Layer<Routes>,
    {
        self.server.service_builder.service(self.routes.prepare())
    }
}

impl<L> fmt::Debug for Server<L> {
    fn fmt(&self, f: &mut fmt::Formatter<'_>) -> fmt::Result {
        f.debug_struct("Builder").finish()
    }
}

#[derive(Clone)]
struct Svc<S> {
    inner: S,
    trace_interceptor: Option<TraceInterceptor>,
}

impl<S, ResBody> Service<Request<BoxBody>> for Svc<S>
where
    S: Service<Request<BoxBody>, Response = Response<ResBody>>,
    S::Error: Into<crate::BoxError>,
    ResBody: http_body::Body<Data = Bytes> + Send + 'static,
    ResBody::Error: Into<crate::BoxError>,
{
    type Response = Response<BoxBody>;
    type Error = crate::BoxError;
    type Future = SvcFuture<S::Future>;

    fn poll_ready(&mut self, cx: &mut Context<'_>) -> Poll<Result<(), Self::Error>> {
        self.inner.poll_ready(cx).map_err(Into::into)
    }

    fn call(&mut self, mut req: Request<BoxBody>) -> Self::Future {
        let span = if let Some(trace_interceptor) = &self.trace_interceptor {
            let (parts, body) = req.into_parts();
            let bodyless_request = Request::from_parts(parts, ());

            let span = trace_interceptor(&bodyless_request);

            let (parts, _) = bodyless_request.into_parts();
            req = Request::from_parts(parts, body);

            span
        } else {
            tracing::Span::none()
        };

        SvcFuture {
            inner: self.inner.call(req),
            span,
        }
    }
}

#[pin_project]
struct SvcFuture<F> {
    #[pin]
    inner: F,
    span: tracing::Span,
}

impl<F, E, ResBody> Future for SvcFuture<F>
where
    F: Future<Output = Result<Response<ResBody>, E>>,
    E: Into<crate::BoxError>,
    ResBody: http_body::Body<Data = Bytes> + Send + 'static,
    ResBody::Error: Into<crate::BoxError>,
{
    type Output = Result<Response<BoxBody>, crate::BoxError>;

    fn poll(self: Pin<&mut Self>, cx: &mut Context<'_>) -> Poll<Self::Output> {
        let this = self.project();
        let _guard = this.span.enter();

        let response: Response<ResBody> = ready!(this.inner.poll(cx)).map_err(Into::into)?;
        let response = response.map(|body| boxed(body.map_err(Into::into)));
        Poll::Ready(Ok(response))
    }
}

impl<S> fmt::Debug for Svc<S> {
    fn fmt(&self, f: &mut fmt::Formatter<'_>) -> fmt::Result {
        f.debug_struct("Svc").finish()
    }
}

#[derive(Clone)]
struct MakeSvc<S, IO> {
    concurrency_limit: Option<usize>,
    timeout: Option<Duration>,
    inner: S,
    trace_interceptor: Option<TraceInterceptor>,
    _io: PhantomData<fn() -> IO>,
}

impl<S, ResBody, IO> Service<&ServerIo<IO>> for MakeSvc<S, IO>
where
    IO: Connected,
    S: Service<Request<BoxBody>, Response = Response<ResBody>> + Clone + Send + 'static,
    S::Future: Send + 'static,
    S::Error: Into<crate::BoxError> + Send,
    ResBody: http_body::Body<Data = Bytes> + Send + 'static,
    ResBody::Error: Into<crate::BoxError>,
{
    type Response = BoxService;
    type Error = crate::BoxError;
    type Future = future::Ready<Result<Self::Response, Self::Error>>;

    fn poll_ready(&mut self, _cx: &mut Context<'_>) -> Poll<Result<(), Self::Error>> {
        Ok(()).into()
    }

    fn call(&mut self, io: &ServerIo<IO>) -> Self::Future {
        let conn_info = io.connect_info();

        let svc = self.inner.clone();
        let concurrency_limit = self.concurrency_limit;
        let timeout = self.timeout;
        let trace_interceptor = self.trace_interceptor.clone();

        let svc = ServiceBuilder::new()
            .layer_fn(RecoverError::new)
            .option_layer(concurrency_limit.map(ConcurrencyLimitLayer::new))
            .layer_fn(|s| GrpcTimeout::new(s, timeout))
            .service(svc);

        let svc = ServiceBuilder::new()
            .layer(BoxCloneService::layer())
            .map_request(move |mut request: Request<BoxBody>| {
                match &conn_info {
                    tower::util::Either::Left(inner) => {
                        request.extensions_mut().insert(inner.clone());
                    }
<<<<<<< HEAD
                    tower::util::Either::B(inner) => {
                        #[cfg(feature = "_tls-any")]
=======
                    tower::util::Either::Right(inner) => {
                        #[cfg(feature = "tls")]
>>>>>>> 758d4f9a
                        {
                            request.extensions_mut().insert(inner.clone());
                            request.extensions_mut().insert(inner.get_ref().clone());
                        }

                        #[cfg(not(feature = "_tls-any"))]
                        {
                            // just a type check to make sure we didn't forget to
                            // insert this into the extensions
                            let _: &() = inner;
                        }
                    }
                }

                request
            })
            .service(Svc {
                inner: svc,
                trace_interceptor,
            });

        future::ready(Ok(svc))
    }
}

// From `futures-util` crate, borrowed since this is the only dependency tonic requires.
// LICENSE: MIT or Apache-2.0
// A future which only yields `Poll::Ready` once, and thereafter yields `Poll::Pending`.
#[pin_project]
struct Fuse<F> {
    #[pin]
    inner: Option<F>,
}

impl<F> Future for Fuse<F>
where
    F: Future,
{
    type Output = F::Output;

    fn poll(mut self: Pin<&mut Self>, cx: &mut Context<'_>) -> Poll<Self::Output> {
        match self.as_mut().project().inner.as_pin_mut() {
            Some(fut) => fut.poll(cx).map(|output| {
                self.project().inner.set(None);
                output
            }),
            None => Poll::Pending,
        }
    }
}<|MERGE_RESOLUTION|>--- conflicted
+++ resolved
@@ -1034,13 +1034,8 @@
                     tower::util::Either::Left(inner) => {
                         request.extensions_mut().insert(inner.clone());
                     }
-<<<<<<< HEAD
-                    tower::util::Either::B(inner) => {
+                    tower::util::Either::Right(inner) => {
                         #[cfg(feature = "_tls-any")]
-=======
-                    tower::util::Either::Right(inner) => {
-                        #[cfg(feature = "tls")]
->>>>>>> 758d4f9a
                         {
                             request.extensions_mut().insert(inner.clone());
                             request.extensions_mut().insert(inner.get_ref().clone());
