#![allow(missing_docs)]

//! TODO: write transport docs.

pub mod channel;
pub mod server;

mod endpoint;
mod error;
mod service;
mod tls;

pub use self::channel::{Channel, Builder as ChannelBuilder};
pub use self::endpoint::Endpoint;
<<<<<<< HEAD
pub use self::server::{Server, Builder as ServerBuilder};
=======
pub use self::error::Error;
pub use self::server::Server;
pub use self::tls::{Certificate, Identity};
>>>>>>> 1e579d1b
pub use hyper::Body;

pub(crate) use self::error::ErrorKind;<|MERGE_RESOLUTION|>--- conflicted
+++ resolved
@@ -12,13 +12,9 @@
 
 pub use self::channel::{Channel, Builder as ChannelBuilder};
 pub use self::endpoint::Endpoint;
-<<<<<<< HEAD
 pub use self::server::{Server, Builder as ServerBuilder};
-=======
 pub use self::error::Error;
-pub use self::server::Server;
 pub use self::tls::{Certificate, Identity};
->>>>>>> 1e579d1b
 pub use hyper::Body;
 
 pub(crate) use self::error::ErrorKind;