use crate::metadata::MetadataMap;
use crate::{body::BoxBody, metadata::GRPC_CONTENT_TYPE};
use base64::Engine as _;
use bytes::Bytes;
use http::header::{HeaderMap, HeaderValue};
use percent_encoding::{percent_decode, percent_encode, AsciiSet, CONTROLS};
use std::{borrow::Cow, error::Error, fmt, sync::Arc};
use tracing::{debug, trace, warn};

const ENCODING_SET: &AsciiSet = &CONTROLS
    .add(b' ')
    .add(b'"')
    .add(b'#')
    .add(b'<')
    .add(b'>')
    .add(b'`')
    .add(b'?')
    .add(b'{')
    .add(b'}');

const GRPC_STATUS_HEADER_CODE: &str = "grpc-status";
const GRPC_STATUS_MESSAGE_HEADER: &str = "grpc-message";
const GRPC_STATUS_DETAILS_HEADER: &str = "grpc-status-details-bin";

/// A gRPC status describing the result of an RPC call.
///
/// Values can be created using the `new` function or one of the specialized
/// associated functions.
/// ```rust
/// # use tonic::{Status, Code};
/// let status1 = Status::new(Code::InvalidArgument, "name is invalid");
/// let status2 = Status::invalid_argument("name is invalid");
///
/// assert_eq!(status1.code(), Code::InvalidArgument);
/// assert_eq!(status1.code(), status2.code());
/// ```
#[derive(Clone)]
pub struct Status {
    /// The gRPC status code, found in the `grpc-status` header.
    code: Code,
    /// A relevant error message, found in the `grpc-message` header.
    message: String,
    /// Binary opaque details, found in the `grpc-status-details-bin` header.
    details: Bytes,
    /// Custom metadata, found in the user-defined headers.
    /// If the metadata contains any headers with names reserved either by the gRPC spec
    /// or by `Status` fields above, they will be ignored.
    metadata: MetadataMap,
    /// Optional underlying error.
    source: Option<Arc<dyn Error + Send + Sync + 'static>>,
}

/// gRPC status codes used by [`Status`].
///
/// These variants match the [gRPC status codes].
///
/// [gRPC status codes]: https://github.com/grpc/grpc/blob/master/doc/statuscodes.md#status-codes-and-their-use-in-grpc
#[derive(Clone, Copy, Debug, PartialEq, Eq, Hash)]
pub enum Code {
    /// The operation completed successfully.
    Ok = 0,

    /// The operation was cancelled.
    Cancelled = 1,

    /// Unknown error.
    Unknown = 2,

    /// Client specified an invalid argument.
    InvalidArgument = 3,

    /// Deadline expired before operation could complete.
    DeadlineExceeded = 4,

    /// Some requested entity was not found.
    NotFound = 5,

    /// Some entity that we attempted to create already exists.
    AlreadyExists = 6,

    /// The caller does not have permission to execute the specified operation.
    PermissionDenied = 7,

    /// Some resource has been exhausted.
    ResourceExhausted = 8,

    /// The system is not in a state required for the operation's execution.
    FailedPrecondition = 9,

    /// The operation was aborted.
    Aborted = 10,

    /// Operation was attempted past the valid range.
    OutOfRange = 11,

    /// Operation is not implemented or not supported.
    Unimplemented = 12,

    /// Internal error.
    Internal = 13,

    /// The service is currently unavailable.
    Unavailable = 14,

    /// Unrecoverable data loss or corruption.
    DataLoss = 15,

    /// The request does not have valid authentication credentials
    Unauthenticated = 16,
}

impl Code {
    /// Get description of this `Code`.
    /// ```
    /// fn make_grpc_request() -> tonic::Code {
    ///     // ...
    ///     tonic::Code::Ok
    /// }
    /// let code = make_grpc_request();
    /// println!("Operation completed. Human readable description: {}", code.description());
    /// ```
    /// If you only need description in `println`, `format`, `log` and other
    /// formatting contexts, you may want to use `Display` impl for `Code`
    /// instead.
    pub fn description(&self) -> &'static str {
        match self {
            Code::Ok => "The operation completed successfully",
            Code::Cancelled => "The operation was cancelled",
            Code::Unknown => "Unknown error",
            Code::InvalidArgument => "Client specified an invalid argument",
            Code::DeadlineExceeded => "Deadline expired before operation could complete",
            Code::NotFound => "Some requested entity was not found",
            Code::AlreadyExists => "Some entity that we attempted to create already exists",
            Code::PermissionDenied => {
                "The caller does not have permission to execute the specified operation"
            }
            Code::ResourceExhausted => "Some resource has been exhausted",
            Code::FailedPrecondition => {
                "The system is not in a state required for the operation's execution"
            }
            Code::Aborted => "The operation was aborted",
            Code::OutOfRange => "Operation was attempted past the valid range",
            Code::Unimplemented => "Operation is not implemented or not supported",
            Code::Internal => "Internal error",
            Code::Unavailable => "The service is currently unavailable",
            Code::DataLoss => "Unrecoverable data loss or corruption",
            Code::Unauthenticated => "The request does not have valid authentication credentials",
        }
    }
}

impl std::fmt::Display for Code {
    fn fmt(&self, f: &mut std::fmt::Formatter<'_>) -> std::fmt::Result {
        std::fmt::Display::fmt(self.description(), f)
    }
}

// ===== impl Status =====

impl Status {
    /// Create a new `Status` with the associated code and message.
    pub fn new(code: Code, message: impl Into<String>) -> Status {
        Status {
            code,
            message: message.into(),
            details: Bytes::new(),
            metadata: MetadataMap::new(),
            source: None,
        }
    }

    /// The operation completed successfully.
    pub fn ok(message: impl Into<String>) -> Status {
        Status::new(Code::Ok, message)
    }

    /// The operation was cancelled (typically by the caller).
    pub fn cancelled(message: impl Into<String>) -> Status {
        Status::new(Code::Cancelled, message)
    }

    /// Unknown error. An example of where this error may be returned is if a
    /// `Status` value received from another address space belongs to an error-space
    /// that is not known in this address space. Also errors raised by APIs that
    /// do not return enough error information may be converted to this error.
    pub fn unknown(message: impl Into<String>) -> Status {
        Status::new(Code::Unknown, message)
    }

    /// Client specified an invalid argument. Note that this differs from
    /// `FailedPrecondition`. `InvalidArgument` indicates arguments that are
    /// problematic regardless of the state of the system (e.g., a malformed file
    /// name).
    pub fn invalid_argument(message: impl Into<String>) -> Status {
        Status::new(Code::InvalidArgument, message)
    }

    /// Deadline expired before operation could complete. For operations that
    /// change the state of the system, this error may be returned even if the
    /// operation has completed successfully. For example, a successful response
    /// from a server could have been delayed long enough for the deadline to
    /// expire.
    pub fn deadline_exceeded(message: impl Into<String>) -> Status {
        Status::new(Code::DeadlineExceeded, message)
    }

    /// Some requested entity (e.g., file or directory) was not found.
    pub fn not_found(message: impl Into<String>) -> Status {
        Status::new(Code::NotFound, message)
    }

    /// Some entity that we attempted to create (e.g., file or directory) already
    /// exists.
    pub fn already_exists(message: impl Into<String>) -> Status {
        Status::new(Code::AlreadyExists, message)
    }

    /// The caller does not have permission to execute the specified operation.
    /// `PermissionDenied` must not be used for rejections caused by exhausting
    /// some resource (use `ResourceExhausted` instead for those errors).
    /// `PermissionDenied` must not be used if the caller cannot be identified
    /// (use `Unauthenticated` instead for those errors).
    pub fn permission_denied(message: impl Into<String>) -> Status {
        Status::new(Code::PermissionDenied, message)
    }

    /// Some resource has been exhausted, perhaps a per-user quota, or perhaps
    /// the entire file system is out of space.
    pub fn resource_exhausted(message: impl Into<String>) -> Status {
        Status::new(Code::ResourceExhausted, message)
    }

    /// Operation was rejected because the system is not in a state required for
    /// the operation's execution. For example, directory to be deleted may be
    /// non-empty, an rmdir operation is applied to a non-directory, etc.
    ///
    /// A litmus test that may help a service implementor in deciding between
    /// `FailedPrecondition`, `Aborted`, and `Unavailable`:
    /// (a) Use `Unavailable` if the client can retry just the failing call.
    /// (b) Use `Aborted` if the client should retry at a higher-level (e.g.,
    ///     restarting a read-modify-write sequence).
    /// (c) Use `FailedPrecondition` if the client should not retry until the
    ///     system state has been explicitly fixed.  E.g., if an "rmdir" fails
    ///     because the directory is non-empty, `FailedPrecondition` should be
    ///     returned since the client should not retry unless they have first
    ///     fixed up the directory by deleting files from it.
    pub fn failed_precondition(message: impl Into<String>) -> Status {
        Status::new(Code::FailedPrecondition, message)
    }

    /// The operation was aborted, typically due to a concurrency issue like
    /// sequencer check failures, transaction aborts, etc.
    ///
    /// See litmus test above for deciding between `FailedPrecondition`,
    /// `Aborted`, and `Unavailable`.
    pub fn aborted(message: impl Into<String>) -> Status {
        Status::new(Code::Aborted, message)
    }

    /// Operation was attempted past the valid range. E.g., seeking or reading
    /// past end of file.
    ///
    /// Unlike `InvalidArgument`, this error indicates a problem that may be
    /// fixed if the system state changes. For example, a 32-bit file system will
    /// generate `InvalidArgument if asked to read at an offset that is not in the
    /// range [0,2^32-1], but it will generate `OutOfRange` if asked to read from
    /// an offset past the current file size.
    ///
    /// There is a fair bit of overlap between `FailedPrecondition` and
    /// `OutOfRange`. We recommend using `OutOfRange` (the more specific error)
    /// when it applies so that callers who are iterating through a space can
    /// easily look for an `OutOfRange` error to detect when they are done.
    pub fn out_of_range(message: impl Into<String>) -> Status {
        Status::new(Code::OutOfRange, message)
    }

    /// Operation is not implemented or not supported/enabled in this service.
    pub fn unimplemented(message: impl Into<String>) -> Status {
        Status::new(Code::Unimplemented, message)
    }

    /// Internal errors. Means some invariants expected by underlying system has
    /// been broken. If you see one of these errors, something is very broken.
    pub fn internal(message: impl Into<String>) -> Status {
        Status::new(Code::Internal, message)
    }

    /// The service is currently unavailable.  This is a most likely a transient
    /// condition and may be corrected by retrying with a back-off.
    ///
    /// See litmus test above for deciding between `FailedPrecondition`,
    /// `Aborted`, and `Unavailable`.
    pub fn unavailable(message: impl Into<String>) -> Status {
        Status::new(Code::Unavailable, message)
    }

    /// Unrecoverable data loss or corruption.
    pub fn data_loss(message: impl Into<String>) -> Status {
        Status::new(Code::DataLoss, message)
    }

    /// The request does not have valid authentication credentials for the
    /// operation.
    pub fn unauthenticated(message: impl Into<String>) -> Status {
        Status::new(Code::Unauthenticated, message)
    }

    pub(crate) fn from_error_generic(
        err: impl Into<Box<dyn Error + Send + Sync + 'static>>,
    ) -> Status {
        Self::from_error(err.into())
    }

    /// Create a `Status` from various types of `Error`.
    ///
    /// Inspects the error source chain for recognizable errors, including statuses, HTTP2, and
    /// hyper, and attempts to maps them to a `Status`, or else returns an Unknown `Status`.
    pub fn from_error(err: Box<dyn Error + Send + Sync + 'static>) -> Status {
        Status::try_from_error(err).unwrap_or_else(|err| {
            let mut status = Status::new(Code::Unknown, err.to_string());
            status.source = Some(err.into());
            status
        })
    }

    /// Create a `Status` from various types of `Error`.
    ///
    /// Returns the error if a status could not be created.
    ///
    /// # Downcast stability
    /// This function does not provide any stability guarantees around how it will downcast errors into
    /// status codes.
    pub fn try_from_error(
        err: Box<dyn Error + Send + Sync + 'static>,
    ) -> Result<Status, Box<dyn Error + Send + Sync + 'static>> {
        let err = match err.downcast::<Status>() {
            Ok(status) => {
                return Ok(*status);
            }
            Err(err) => err,
        };

        #[cfg(feature = "server")]
        let err = match err.downcast::<h2::Error>() {
            Ok(h2) => {
                return Ok(Status::from_h2_error(h2));
            }
            Err(err) => err,
        };

        if let Some(mut status) = find_status_in_source_chain(&*err) {
            status.source = Some(err.into());
            return Ok(status);
        }

        Err(err)
    }

    // FIXME: bubble this into `transport` and expose generic http2 reasons.
    #[cfg(feature = "server")]
    fn from_h2_error(err: Box<h2::Error>) -> Status {
        let code = Self::code_from_h2(&err);

        let mut status = Self::new(code, format!("h2 protocol error: {}", err));
        status.source = Some(Arc::new(*err));
        status
    }

    #[cfg(feature = "server")]
    fn code_from_h2(err: &h2::Error) -> Code {
        // See https://github.com/grpc/grpc/blob/3977c30/doc/PROTOCOL-HTTP2.md#errors
        match err.reason() {
            Some(h2::Reason::NO_ERROR)
            | Some(h2::Reason::PROTOCOL_ERROR)
            | Some(h2::Reason::INTERNAL_ERROR)
            | Some(h2::Reason::FLOW_CONTROL_ERROR)
            | Some(h2::Reason::SETTINGS_TIMEOUT)
            | Some(h2::Reason::COMPRESSION_ERROR)
            | Some(h2::Reason::CONNECT_ERROR) => Code::Internal,
            Some(h2::Reason::REFUSED_STREAM) => Code::Unavailable,
            Some(h2::Reason::CANCEL) => Code::Cancelled,
            Some(h2::Reason::ENHANCE_YOUR_CALM) => Code::ResourceExhausted,
            Some(h2::Reason::INADEQUATE_SECURITY) => Code::PermissionDenied,

            _ => Code::Unknown,
        }
    }

    #[cfg(feature = "server")]
    fn to_h2_error(&self) -> h2::Error {
        // conservatively transform to h2 error codes...
        let reason = match self.code {
            Code::Cancelled => h2::Reason::CANCEL,
            _ => h2::Reason::INTERNAL_ERROR,
        };

        reason.into()
    }

    /// Handles hyper errors specifically, which expose a number of different parameters about the
    /// http stream's error: https://docs.rs/hyper/0.14.11/hyper/struct.Error.html.
    ///
    /// Returns Some if there's a way to handle the error, or None if the information from this
    /// hyper error, but perhaps not its source, should be ignored.
    #[cfg(any(feature = "server", feature = "channel"))]
    fn from_hyper_error(err: &hyper::Error) -> Option<Status> {
        // is_timeout results from hyper's keep-alive logic
        // (https://docs.rs/hyper/0.14.11/src/hyper/error.rs.html#192-194).  Per the grpc spec
        // > An expired client initiated PING will cause all calls to be closed with an UNAVAILABLE
        // > status. Note that the frequency of PINGs is highly dependent on the network
        // > environment, implementations are free to adjust PING frequency based on network and
        // > application requirements, which is why it's mapped to unavailable here.
        if err.is_timeout() {
            return Some(Status::unavailable(err.to_string()));
        }

        if err.is_canceled() {
            return Some(Status::cancelled(err.to_string()));
        }

        #[cfg(feature = "server")]
        if let Some(h2_err) = err.source().and_then(|e| e.downcast_ref::<h2::Error>()) {
            let code = Status::code_from_h2(h2_err);
            let status = Self::new(code, format!("h2 protocol error: {}", err));

            return Some(status);
        }

        None
    }

    pub(crate) fn map_error<E>(err: E) -> Status
    where
        E: Into<Box<dyn Error + Send + Sync>>,
    {
        let err: Box<dyn Error + Send + Sync> = err.into();
        Status::from_error(err)
    }

    /// Extract a `Status` from a hyper `HeaderMap`.
    pub fn from_header_map(header_map: &HeaderMap) -> Option<Status> {
        header_map.get(GRPC_STATUS_HEADER_CODE).map(|code| {
            let code = Code::from_bytes(code.as_ref());
            let error_message = header_map
                .get(GRPC_STATUS_MESSAGE_HEADER)
                .map(|header| {
                    percent_decode(header.as_bytes())
                        .decode_utf8()
                        .map(|cow| cow.to_string())
                })
                .unwrap_or_else(|| Ok(String::new()));

            let details = header_map
                .get(GRPC_STATUS_DETAILS_HEADER)
                .map(|h| {
                    crate::util::base64::STANDARD
                        .decode(h.as_bytes())
                        .expect("Invalid status header, expected base64 encoded value")
                })
                .map(Bytes::from)
                .unwrap_or_default();

            let mut other_headers = header_map.clone();
            other_headers.remove(GRPC_STATUS_HEADER_CODE);
            other_headers.remove(GRPC_STATUS_MESSAGE_HEADER);
            other_headers.remove(GRPC_STATUS_DETAILS_HEADER);

            match error_message {
                Ok(message) => Status {
                    code,
                    message,
                    details,
                    metadata: MetadataMap::from_headers(other_headers),
                    source: None,
                },
                Err(err) => {
                    warn!("Error deserializing status message header: {}", err);
                    Status {
                        code: Code::Unknown,
                        message: format!("Error deserializing status message header: {}", err),
                        details,
                        metadata: MetadataMap::from_headers(other_headers),
                        source: None,
                    }
                }
            }
        })
    }

    /// Get the gRPC `Code` of this `Status`.
    pub fn code(&self) -> Code {
        self.code
    }

    /// Get the text error message of this `Status`.
    pub fn message(&self) -> &str {
        &self.message
    }

    /// Get the opaque error details of this `Status`.
    pub fn details(&self) -> &[u8] {
        &self.details
    }

    /// Get a reference to the custom metadata.
    pub fn metadata(&self) -> &MetadataMap {
        &self.metadata
    }

    /// Get a mutable reference to the custom metadata.
    pub fn metadata_mut(&mut self) -> &mut MetadataMap {
        &mut self.metadata
    }

    pub(crate) fn to_header_map(&self) -> Result<HeaderMap, Self> {
        let mut header_map = HeaderMap::with_capacity(3 + self.metadata.len());
        self.add_header(&mut header_map)?;
        Ok(header_map)
    }

    /// Add headers from this `Status` into `header_map`.
    pub fn add_header(&self, header_map: &mut HeaderMap) -> Result<(), Self> {
        header_map.extend(self.metadata.clone().into_sanitized_headers());

        header_map.insert(GRPC_STATUS_HEADER_CODE, self.code.to_header_value());

        if !self.message.is_empty() {
            let to_write = Bytes::copy_from_slice(
                Cow::from(percent_encode(self.message().as_bytes(), ENCODING_SET)).as_bytes(),
            );

            header_map.insert(
                GRPC_STATUS_MESSAGE_HEADER,
                HeaderValue::from_maybe_shared(to_write).map_err(invalid_header_value_byte)?,
            );
        }

        if !self.details.is_empty() {
            let details = crate::util::base64::STANDARD_NO_PAD.encode(&self.details[..]);

            header_map.insert(
                GRPC_STATUS_DETAILS_HEADER,
                HeaderValue::from_maybe_shared(details).map_err(invalid_header_value_byte)?,
            );
        }

        Ok(())
    }

    /// Create a new `Status` with the associated code, message, and binary details field.
    pub fn with_details(code: Code, message: impl Into<String>, details: Bytes) -> Status {
        Self::with_details_and_metadata(code, message, details, MetadataMap::new())
    }

    /// Create a new `Status` with the associated code, message, and custom metadata
    pub fn with_metadata(code: Code, message: impl Into<String>, metadata: MetadataMap) -> Status {
        Self::with_details_and_metadata(code, message, Bytes::new(), metadata)
    }

    /// Create a new `Status` with the associated code, message, binary details field and custom metadata
    pub fn with_details_and_metadata(
        code: Code,
        message: impl Into<String>,
        details: Bytes,
        metadata: MetadataMap,
    ) -> Status {
        Status {
            code,
            message: message.into(),
            details,
            metadata,
            source: None,
        }
    }

    /// Add a source error to this status.
    pub fn set_source(&mut self, source: Arc<dyn Error + Send + Sync + 'static>) -> &mut Status {
        self.source = Some(source);
        self
    }

    /// Build an `http::Response` from the given `Status`.
    pub fn into_http(self) -> http::Response<BoxBody> {
        let mut response = http::Response::new(crate::body::empty_body());
        response
            .headers_mut()
            .insert(http::header::CONTENT_TYPE, GRPC_CONTENT_TYPE);
        self.add_header(response.headers_mut()).unwrap();
        response
    }
}

fn find_status_in_source_chain(err: &(dyn Error + 'static)) -> Option<Status> {
    let mut source = Some(err);

    while let Some(err) = source {
        if let Some(status) = err.downcast_ref::<Status>() {
            return Some(Status {
                code: status.code,
                message: status.message.clone(),
                details: status.details.clone(),
                metadata: status.metadata.clone(),
                // Since `Status` is not `Clone`, any `source` on the original Status
                // cannot be cloned so must remain with the original `Status`.
                source: None,
            });
        }

        if let Some(timeout) = err.downcast_ref::<TimeoutExpired>() {
            return Some(Status::cancelled(timeout.to_string()));
        }

        // If we are unable to connect to the server, map this to UNAVAILABLE.  This is
        // consistent with the behavior of a C++ gRPC client when the server is not running, and
        // matches the spec of:
        // > The service is currently unavailable. This is most likely a transient condition that
        // > can be corrected if retried with a backoff.
        if let Some(connect) =
            err.downcast_ref::<ConnectError>()
        {
            return Some(Status::unavailable(connect.to_string()));
        }

        #[cfg(any(feature = "server", feature = "channel"))]
        if let Some(hyper) = err
            .downcast_ref::<hyper::Error>()
            .and_then(Status::from_hyper_error)
        {
            return Some(hyper);
        }

        source = err.source();
    }

    None
}

impl fmt::Debug for Status {
    fn fmt(&self, f: &mut fmt::Formatter<'_>) -> fmt::Result {
        // A manual impl to reduce the noise of frequently empty fields.
        let mut builder = f.debug_struct("Status");

        builder.field("code", &self.code);

        if !self.message.is_empty() {
            builder.field("message", &self.message);
        }

        if !self.details.is_empty() {
            builder.field("details", &self.details);
        }

        if !self.metadata.is_empty() {
            builder.field("metadata", &self.metadata);
        }

        builder.field("source", &self.source);

        builder.finish()
    }
}

fn invalid_header_value_byte<Error: fmt::Display>(err: Error) -> Status {
    debug!("Invalid header: {}", err);
    Status::new(
        Code::Internal,
        "Couldn't serialize non-text grpc status header".to_string(),
    )
}

#[cfg(feature = "server")]
impl From<h2::Error> for Status {
    fn from(err: h2::Error) -> Self {
        Status::from_h2_error(Box::new(err))
    }
}

#[cfg(feature = "server")]
impl From<Status> for h2::Error {
    fn from(status: Status) -> Self {
        status.to_h2_error()
    }
}

impl From<std::io::Error> for Status {
    fn from(err: std::io::Error) -> Self {
        use std::io::ErrorKind;
        let code = match err.kind() {
            ErrorKind::BrokenPipe
            | ErrorKind::WouldBlock
            | ErrorKind::WriteZero
            | ErrorKind::Interrupted => Code::Internal,
            ErrorKind::ConnectionRefused
            | ErrorKind::ConnectionReset
            | ErrorKind::NotConnected
            | ErrorKind::AddrInUse
            | ErrorKind::AddrNotAvailable => Code::Unavailable,
            ErrorKind::AlreadyExists => Code::AlreadyExists,
            ErrorKind::ConnectionAborted => Code::Aborted,
            ErrorKind::InvalidData => Code::DataLoss,
            ErrorKind::InvalidInput => Code::InvalidArgument,
            ErrorKind::NotFound => Code::NotFound,
            ErrorKind::PermissionDenied => Code::PermissionDenied,
            ErrorKind::TimedOut => Code::DeadlineExceeded,
            ErrorKind::UnexpectedEof => Code::OutOfRange,
            _ => Code::Unknown,
        };
        Status::new(code, err.to_string())
    }
}

impl fmt::Display for Status {
    fn fmt(&self, f: &mut fmt::Formatter<'_>) -> fmt::Result {
        write!(
            f,
            "status: {:?}, message: {:?}, details: {:?}, metadata: {:?}",
            self.code(),
            self.message(),
            self.details(),
            self.metadata(),
        )
    }
}

impl Error for Status {
    fn source(&self) -> Option<&(dyn Error + 'static)> {
        self.source.as_ref().map(|err| (&**err) as _)
    }
}

///
/// Take the `Status` value from `trailers` if it is available, else from `status_code`.
///
pub(crate) fn infer_grpc_status(
    trailers: Option<&HeaderMap>,
    status_code: http::StatusCode,
) -> Result<(), Option<Status>> {
    if let Some(trailers) = trailers {
        if let Some(status) = Status::from_header_map(trailers) {
            if status.code() == Code::Ok {
                return Ok(());
            } else {
                return Err(status.into());
            }
        }
    }
    trace!("trailers missing grpc-status");
    let code = match status_code {
        // Borrowed from https://github.com/grpc/grpc/blob/master/doc/http-grpc-status-mapping.md
        http::StatusCode::BAD_REQUEST => Code::Internal,
        http::StatusCode::UNAUTHORIZED => Code::Unauthenticated,
        http::StatusCode::FORBIDDEN => Code::PermissionDenied,
        http::StatusCode::NOT_FOUND => Code::Unimplemented,
        http::StatusCode::TOO_MANY_REQUESTS
        | http::StatusCode::BAD_GATEWAY
        | http::StatusCode::SERVICE_UNAVAILABLE
        | http::StatusCode::GATEWAY_TIMEOUT => Code::Unavailable,
        // We got a 200 but no trailers, we can infer that this request is finished.
        //
        // This can happen when a streaming response sends two Status but
        // gRPC requires that we end the stream after the first status.
        //
        // https://github.com/hyperium/tonic/issues/681
        http::StatusCode::OK => return Err(None),
        _ => Code::Unknown,
    };

    let msg = format!(
        "grpc-status header missing, mapped from HTTP status code {}",
        status_code.as_u16(),
    );
    let status = Status::new(code, msg);
    Err(status.into())
}

// ===== impl Code =====

impl Code {
    /// Get the `Code` that represents the integer, if known.
    ///
    /// If not known, returns `Code::Unknown` (surprise!).
    pub fn from_i32(i: i32) -> Code {
        Code::from(i)
    }

    /// Convert the string representation of a `Code` (as stored, for example, in the `grpc-status`
    /// header in a response) into a `Code`. Returns `Code::Unknown` if the code string is not a
    /// valid gRPC status code.
    pub fn from_bytes(bytes: &[u8]) -> Code {
        match bytes.len() {
            1 => match bytes[0] {
                b'0' => Code::Ok,
                b'1' => Code::Cancelled,
                b'2' => Code::Unknown,
                b'3' => Code::InvalidArgument,
                b'4' => Code::DeadlineExceeded,
                b'5' => Code::NotFound,
                b'6' => Code::AlreadyExists,
                b'7' => Code::PermissionDenied,
                b'8' => Code::ResourceExhausted,
                b'9' => Code::FailedPrecondition,
                _ => Code::parse_err(),
            },
            2 => match (bytes[0], bytes[1]) {
                (b'1', b'0') => Code::Aborted,
                (b'1', b'1') => Code::OutOfRange,
                (b'1', b'2') => Code::Unimplemented,
                (b'1', b'3') => Code::Internal,
                (b'1', b'4') => Code::Unavailable,
                (b'1', b'5') => Code::DataLoss,
                (b'1', b'6') => Code::Unauthenticated,
                _ => Code::parse_err(),
            },
            _ => Code::parse_err(),
        }
    }

    fn to_header_value(self) -> HeaderValue {
        match self {
            Code::Ok => HeaderValue::from_static("0"),
            Code::Cancelled => HeaderValue::from_static("1"),
            Code::Unknown => HeaderValue::from_static("2"),
            Code::InvalidArgument => HeaderValue::from_static("3"),
            Code::DeadlineExceeded => HeaderValue::from_static("4"),
            Code::NotFound => HeaderValue::from_static("5"),
            Code::AlreadyExists => HeaderValue::from_static("6"),
            Code::PermissionDenied => HeaderValue::from_static("7"),
            Code::ResourceExhausted => HeaderValue::from_static("8"),
            Code::FailedPrecondition => HeaderValue::from_static("9"),
            Code::Aborted => HeaderValue::from_static("10"),
            Code::OutOfRange => HeaderValue::from_static("11"),
            Code::Unimplemented => HeaderValue::from_static("12"),
            Code::Internal => HeaderValue::from_static("13"),
            Code::Unavailable => HeaderValue::from_static("14"),
            Code::DataLoss => HeaderValue::from_static("15"),
            Code::Unauthenticated => HeaderValue::from_static("16"),
        }
    }

    fn parse_err() -> Code {
        trace!("error parsing grpc-status");
        Code::Unknown
    }
}

impl From<i32> for Code {
    fn from(i: i32) -> Self {
        match i {
            0 => Code::Ok,
            1 => Code::Cancelled,
            2 => Code::Unknown,
            3 => Code::InvalidArgument,
            4 => Code::DeadlineExceeded,
            5 => Code::NotFound,
            6 => Code::AlreadyExists,
            7 => Code::PermissionDenied,
            8 => Code::ResourceExhausted,
            9 => Code::FailedPrecondition,
            10 => Code::Aborted,
            11 => Code::OutOfRange,
            12 => Code::Unimplemented,
            13 => Code::Internal,
            14 => Code::Unavailable,
            15 => Code::DataLoss,
            16 => Code::Unauthenticated,

            _ => Code::Unknown,
        }
    }
}

impl From<Code> for i32 {
    #[inline]
    fn from(code: Code) -> i32 {
        code as i32
    }
}

#[cfg(test)]
mod tests {
    use super::*;
    use crate::Error;

    #[derive(Debug)]
    struct Nested(Error);

    impl fmt::Display for Nested {
        fn fmt(&self, f: &mut fmt::Formatter<'_>) -> fmt::Result {
            write!(f, "nested error: {}", self.0)
        }
    }

    impl std::error::Error for Nested {
        fn source(&self) -> Option<&(dyn std::error::Error + 'static)> {
            Some(&*self.0)
        }
    }

    #[test]
    fn from_error_status() {
        let orig = Status::new(Code::OutOfRange, "weeaboo");
        let found = Status::from_error(Box::new(orig));

        assert_eq!(found.code(), Code::OutOfRange);
        assert_eq!(found.message(), "weeaboo");
    }

    #[test]
    fn from_error_unknown() {
        let orig: Error = "peek-a-boo".into();
        let found = Status::from_error(orig);

        assert_eq!(found.code(), Code::Unknown);
        assert_eq!(found.message(), "peek-a-boo".to_string());
    }

    #[test]
    fn from_error_nested() {
        let orig = Nested(Box::new(Status::new(Code::OutOfRange, "weeaboo")));
        let found = Status::from_error(Box::new(orig));

        assert_eq!(found.code(), Code::OutOfRange);
        assert_eq!(found.message(), "weeaboo");
    }

    #[test]
    #[cfg(feature = "server")]
    fn from_error_h2() {
        use std::error::Error as _;

        let orig = h2::Error::from(h2::Reason::CANCEL);
        let found = Status::from_error(Box::new(orig));

        assert_eq!(found.code(), Code::Cancelled);

        let source = found
            .source()
            .and_then(|err| err.downcast_ref::<h2::Error>())
            .unwrap();
        assert_eq!(source.reason(), Some(h2::Reason::CANCEL));
    }

    #[test]
    #[cfg(feature = "server")]
    fn to_h2_error() {
        let orig = Status::new(Code::Cancelled, "stop eet!");
        let err = orig.to_h2_error();

        assert_eq!(err.reason(), Some(h2::Reason::CANCEL));
    }

    #[test]
    fn code_from_i32() {
        // This for loop should catch if we ever add a new variant and don't
        // update From<i32>.
        for i in 0..(Code::Unauthenticated as i32) {
            let code = Code::from(i);
            assert_eq!(
                i, code as i32,
                "Code::from({}) returned {:?} which is {}",
                i, code, code as i32,
            );
        }

        assert_eq!(Code::from(-1), Code::Unknown);
    }

    #[test]
    fn constructors() {
        assert_eq!(Status::ok("").code(), Code::Ok);
        assert_eq!(Status::cancelled("").code(), Code::Cancelled);
        assert_eq!(Status::unknown("").code(), Code::Unknown);
        assert_eq!(Status::invalid_argument("").code(), Code::InvalidArgument);
        assert_eq!(Status::deadline_exceeded("").code(), Code::DeadlineExceeded);
        assert_eq!(Status::not_found("").code(), Code::NotFound);
        assert_eq!(Status::already_exists("").code(), Code::AlreadyExists);
        assert_eq!(Status::permission_denied("").code(), Code::PermissionDenied);
        assert_eq!(
            Status::resource_exhausted("").code(),
            Code::ResourceExhausted
        );
        assert_eq!(
            Status::failed_precondition("").code(),
            Code::FailedPrecondition
        );
        assert_eq!(Status::aborted("").code(), Code::Aborted);
        assert_eq!(Status::out_of_range("").code(), Code::OutOfRange);
        assert_eq!(Status::unimplemented("").code(), Code::Unimplemented);
        assert_eq!(Status::internal("").code(), Code::Internal);
        assert_eq!(Status::unavailable("").code(), Code::Unavailable);
        assert_eq!(Status::data_loss("").code(), Code::DataLoss);
        assert_eq!(Status::unauthenticated("").code(), Code::Unauthenticated);
    }

    #[test]
    fn details() {
        const DETAILS: &[u8] = &[0, 2, 3];

        let status = Status::with_details(Code::Unavailable, "some message", DETAILS.into());

        assert_eq!(status.details(), DETAILS);

        let header_map = status.to_header_map().unwrap();

        let b64_details = crate::util::base64::STANDARD_NO_PAD.encode(DETAILS);

        assert_eq!(header_map[super::GRPC_STATUS_DETAILS_HEADER], b64_details);

        let status = Status::from_header_map(&header_map).unwrap();

        assert_eq!(status.details(), DETAILS);
    }
}

/// Error returned if a request didn't complete within the configured timeout.
///
/// Timeouts can be configured either with [`Endpoint::timeout`], [`Server::timeout`], or by
/// setting the [`grpc-timeout` metadata value][spec].
///
/// [`Endpoint::timeout`]: crate::transport::server::Server::timeout
/// [`Server::timeout`]: crate::transport::channel::Endpoint::timeout
/// [spec]: https://github.com/grpc/grpc/blob/master/doc/PROTOCOL-HTTP2.md
#[derive(Debug)]
pub struct TimeoutExpired(pub ());

impl fmt::Display for TimeoutExpired {
    fn fmt(&self, f: &mut fmt::Formatter<'_>) -> fmt::Result {
        write!(f, "Timeout expired")
    }
}

// std::error::Error only requires a type to impl Debug and Display
<<<<<<< HEAD
impl std::error::Error for TimeoutExpired {}

/// Wrapper type to indicate that an error occurs during the connection
/// process, so that the appropriate gRPC Status can be inferred.
#[derive(Debug)]
pub struct ConnectError(pub Box<dyn std::error::Error + Send + Sync>);

impl fmt::Display for ConnectError {
    fn fmt(&self, f: &mut fmt::Formatter<'_>) -> fmt::Result {
        fmt::Display::fmt(&self.0, f)
    }
}

impl std::error::Error for ConnectError {
    fn source(&self) -> Option<&(dyn std::error::Error + 'static)> {
        Some(self.0.as_ref())
    }
}
=======
impl std::error::Error for TimeoutExpired {}
>>>>>>> 71fca362
<|MERGE_RESOLUTION|>--- conflicted
+++ resolved
@@ -615,9 +615,7 @@
         // matches the spec of:
         // > The service is currently unavailable. This is most likely a transient condition that
         // > can be corrected if retried with a backoff.
-        if let Some(connect) =
-            err.downcast_ref::<ConnectError>()
-        {
+        if let Some(connect) = err.downcast_ref::<ConnectError>() {
             return Some(Status::unavailable(connect.to_string()));
         }
 
@@ -1030,7 +1028,6 @@
 }
 
 // std::error::Error only requires a type to impl Debug and Display
-<<<<<<< HEAD
 impl std::error::Error for TimeoutExpired {}
 
 /// Wrapper type to indicate that an error occurs during the connection
@@ -1048,7 +1045,4 @@
     fn source(&self) -> Option<&(dyn std::error::Error + 'static)> {
         Some(self.0.as_ref())
     }
-}
-=======
-impl std::error::Error for TimeoutExpired {}
->>>>>>> 71fca362
+}