use bytes::buf::UninitSlice;
use bytes::{Buf, BufMut, Bytes, BytesMut};

/// A specialized buffer to decode gRPC messages from.
#[derive(Debug)]
pub struct DecodeBuf<'a> {
    buf: &'a mut BytesMut,
    len: usize,
}

/// A specialized buffer to encode gRPC messages into.
#[derive(Debug)]
pub struct EncodeBuf<'a> {
    buf: &'a mut BytesMut,
}

impl<'a> DecodeBuf<'a> {
    pub(crate) fn new(buf: &'a mut BytesMut, len: usize) -> Self {
        DecodeBuf { buf, len }
    }
}

impl Buf for DecodeBuf<'_> {
    #[inline]
    fn remaining(&self) -> usize {
        self.len
    }

    #[inline]
    fn chunk(&self) -> &[u8] {
        let ret = self.buf.chunk();

        if ret.len() > self.len {
            &ret[..self.len]
        } else {
            ret
        }
    }

    #[inline]
    fn advance(&mut self, cnt: usize) {
        assert!(cnt <= self.len);
        self.buf.advance(cnt);
        self.len -= cnt;
    }

    #[inline]
    fn copy_to_bytes(&mut self, len: usize) -> Bytes {
        assert!(len <= self.len);
        self.len -= len;
        self.buf.copy_to_bytes(len)
    }
}

impl<'a> EncodeBuf<'a> {
    pub(crate) fn new(buf: &'a mut BytesMut) -> Self {
        EncodeBuf { buf }
    }
}

impl EncodeBuf<'_> {
    /// Reserves capacity for at least `additional` more bytes to be inserted
    /// into the buffer.
    ///
    /// More than `additional` bytes may be reserved in order to avoid frequent
    /// reallocations. A call to `reserve` may result in an allocation.
    #[inline]
    pub fn reserve(&mut self, additional: usize) {
        self.buf.reserve(additional);
    }
}

unsafe impl BufMut for EncodeBuf<'_> {
    #[inline]
    fn remaining_mut(&self) -> usize {
        self.buf.remaining_mut()
    }

    #[inline]
    unsafe fn advance_mut(&mut self, cnt: usize) {
        self.buf.advance_mut(cnt)
    }

    #[inline]
    fn chunk_mut(&mut self) -> &mut UninitSlice {
        self.buf.chunk_mut()
    }

    #[inline]
    fn put<T: Buf>(&mut self, src: T)
    where
        Self: Sized,
    {
        self.buf.put(src)
    }

    #[inline]
    fn put_slice(&mut self, src: &[u8]) {
        self.buf.put_slice(src)
    }
<<<<<<< HEAD
=======

    #[inline]
    fn put_bytes(&mut self, val: u8, cnt: usize) {
        self.buf.put_bytes(val, cnt);
    }
>>>>>>> ec410141
}

#[cfg(test)]
mod tests {
    use super::*;

    #[test]
    fn decode_buf() {
        let mut payload = BytesMut::with_capacity(100);
        payload.put(&vec![0u8; 50][..]);
        let mut buf = DecodeBuf::new(&mut payload, 20);

        assert_eq!(buf.len, 20);
        assert_eq!(buf.remaining(), 20);
        assert_eq!(buf.chunk().len(), 20);

        buf.advance(10);
        assert_eq!(buf.remaining(), 10);

        let mut out = [0; 5];
        buf.copy_to_slice(&mut out);
        assert_eq!(buf.remaining(), 5);
        assert_eq!(buf.chunk().len(), 5);

        assert_eq!(buf.copy_to_bytes(5).len(), 5);
        assert!(!buf.has_remaining());
    }

    #[test]
    fn encode_buf() {
        let mut bytes = BytesMut::with_capacity(100);
        let mut buf = EncodeBuf::new(&mut bytes);

        let initial = buf.remaining_mut();
        unsafe { buf.advance_mut(20) };
        assert_eq!(buf.remaining_mut(), initial - 20);

        buf.put_u8(b'a');
        assert_eq!(buf.remaining_mut(), initial - 20 - 1);
    }
}<|MERGE_RESOLUTION|>--- conflicted
+++ resolved
@@ -98,14 +98,11 @@
     fn put_slice(&mut self, src: &[u8]) {
         self.buf.put_slice(src)
     }
-<<<<<<< HEAD
-=======
 
     #[inline]
     fn put_bytes(&mut self, val: u8, cnt: usize) {
         self.buf.put_bytes(val, cnt);
     }
->>>>>>> ec410141
 }
 
 #[cfg(test)]
