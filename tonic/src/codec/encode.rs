--- conflicted
+++ resolved
@@ -2,10 +2,6 @@
 use super::{EncodeBuf, Encoder, DEFAULT_MAX_SEND_MESSAGE_SIZE, HEADER_SIZE};
 use crate::{Code, Status};
 use bytes::{BufMut, Bytes, BytesMut};
-<<<<<<< HEAD
-use futures_util::{ready, stream::Fuse, StreamExt, TryStreamExt};
-=======
->>>>>>> e7744ec4
 use http::HeaderMap;
 use http_body::Body;
 use pin_project::pin_project;
@@ -15,6 +11,8 @@
 };
 use tokio_stream::{Stream, StreamExt};
 
+use fuse::Fuse;
+
 pub(super) const BUFFER_SIZE: usize = 8 * 1024;
 const YIELD_THRESHOLD: usize = 32 * 1024;
 
@@ -36,10 +34,7 @@
         compression_override,
         max_message_size,
     );
-<<<<<<< HEAD
-=======
-
->>>>>>> e7744ec4
+
     EncodeBody::new_server(stream)
 }
 
@@ -80,15 +75,11 @@
     encoder: T,
     compression_encoding: Option<CompressionEncoding>,
     max_message_size: Option<usize>,
-<<<<<<< HEAD
     buf: BytesMut,
     uncompression_buf: BytesMut,
 }
 
 impl<T, U> EncodedBytes<T, U>
-=======
-) -> impl Stream<Item = Result<Bytes, Status>>
->>>>>>> e7744ec4
 where
     T: Encoder<Error = Status>,
     U: Stream<Item = Result<T::Item, Status>>,
@@ -116,7 +107,7 @@
         };
 
         return EncodedBytes {
-            source: source.fuse(),
+            source: Fuse::new(source),
             encoder,
             compression_encoding,
             max_message_size,
@@ -353,4 +344,58 @@
     ) -> Poll<Result<Option<HeaderMap>, Status>> {
         Poll::Ready(self.project().state.trailers())
     }
+}
+
+mod fuse {
+    use std::{
+        pin::Pin,
+        task::{ready, Context, Poll},
+    };
+
+    use tokio_stream::Stream;
+
+    /// Stream for the [`fuse`](super::StreamExt::fuse) method.
+    #[derive(Debug)]
+    #[pin_project::pin_project]
+    #[must_use = "streams do nothing unless polled"]
+    pub(crate) struct Fuse<St> {
+        #[pin]
+        stream: St,
+        done: bool,
+    }
+
+    impl<St> Fuse<St> {
+        pub(crate) fn new(stream: St) -> Self {
+            Self {
+                stream,
+                done: false,
+            }
+        }
+    }
+
+    impl<S: Stream> Stream for Fuse<S> {
+        type Item = S::Item;
+
+        fn poll_next(self: Pin<&mut Self>, cx: &mut Context<'_>) -> Poll<Option<S::Item>> {
+            let this = self.project();
+
+            if *this.done {
+                return Poll::Ready(None);
+            }
+
+            let item = ready!(this.stream.poll_next(cx));
+            if item.is_none() {
+                *this.done = true;
+            }
+            Poll::Ready(item)
+        }
+
+        fn size_hint(&self) -> (usize, Option<usize>) {
+            if self.done {
+                (0, Some(0))
+            } else {
+                self.stream.size_hint()
+            }
+        }
+    }
 }