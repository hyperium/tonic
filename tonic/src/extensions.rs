--- conflicted
+++ resolved
@@ -72,15 +72,6 @@
     }
 }
 
-<<<<<<< HEAD
-/// An extension for http::Request that is GRPC Request.
-#[derive(Debug)]
-pub struct GrpcMethod<'a> {
-    /// GRPC service name
-    pub service: &'a str,
-    /// GRPC method name
-    pub method: &'a str,
-=======
 /// A gRPC Method info extension.
 #[derive(Debug)]
 pub struct GrpcMethod {
@@ -103,5 +94,4 @@
     pub fn method(&self) -> &str {
         &self.method
     }
->>>>>>> d6041a99
 }