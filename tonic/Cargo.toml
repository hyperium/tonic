--- conflicted
+++ resolved
@@ -100,13 +100,8 @@
 quickcheck = "1.0"
 quickcheck_macros = "1.0"
 static_assertions = "1.0"
-<<<<<<< HEAD
 tokio = {version = "1.0", features = ["rt-multi-thread", "macros"]}
 tower = {version = "0.5", features = ["full"]}
-=======
-tokio = {version = "1.0", features = ["rt", "macros"]}
-tower = {version = "0.5", features = ["load-shed", "timeout"]}
->>>>>>> 97001f34
 
 [lints]
 workspace = true
