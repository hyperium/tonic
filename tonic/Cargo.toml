[package]
name = "tonic"
# When releasing to crates.io:
# - Remove path dependencies
# - Update CHANGELOG.md.
# - Create "v0.11.x" git tag.
authors = ["Lucio Franco <luciofranco14@gmail.com>"]
categories = ["web-programming", "network-programming", "asynchronous"]
description = """
A gRPC over HTTP/2 implementation focused on high performance, interoperability, and flexibility.
"""
edition = "2021"
homepage = "https://github.com/hyperium/tonic"
keywords = ["rpc", "grpc", "async", "futures", "protobuf"]
license = "MIT"
readme = "../README.md"
repository = "https://github.com/hyperium/tonic"
version = "0.13.1"
rust-version = {workspace = true}
exclude = ["benches-disabled"]

[features]
codegen = ["dep:async-trait"]
gzip = ["dep:flate2"]
deflate = ["dep:flate2"]
zstd = ["dep:zstd"]
default = ["router", "transport", "codegen", "prost"]
prost = ["dep:prost"]
_tls-any = ["dep:tokio-rustls", "dep:tokio", "tokio?/rt", "tokio?/macros"] # Internal. Please choose one of `tls-ring` or `tls-aws-lc`
tls-ring = ["_tls-any", "tokio-rustls/ring"]
tls-aws-lc = ["_tls-any", "tokio-rustls/aws-lc-rs"]
tls-native-roots = ["_tls-any", "channel", "dep:rustls-native-certs"]
tls-webpki-roots = ["_tls-any","channel", "dep:webpki-roots"]
router = ["dep:axum", "dep:tower", "tower?/util"]
server = [
  "dep:h2",
  "dep:hyper", "hyper?/server",
  "dep:hyper-util", "hyper-util?/service", "hyper-util?/server-auto",
  "dep:socket2",
  "dep:tokio", "tokio?/macros", "tokio?/net", "tokio?/time",
  "tokio-stream/net",
  "dep:tower", "tower?/util", "tower?/limit",
]
channel = [
  "dep:hyper", "hyper?/client",
  "dep:hyper-util", "hyper-util?/client-legacy",
  "dep:tower", "tower?/balance", "tower?/buffer", "tower?/discover", "tower?/limit", "tower?/util",
  "dep:tokio", "tokio?/time",
  "dep:hyper-timeout",
]
transport = ["server", "channel"]

# [[bench]]
# name = "bench_main"
# harness = false

[dependencies]
base64 = "0.22"
bytes = "1.0"
http = "1"
tracing = "0.1"

http-body = "1"
http-body-util = "0.1"
percent-encoding = "2.1"
pin-project = "1.0.11"
tower-layer = "0.3"
tower-service = "0.3"
tokio-stream = {version = "0.1.16", default-features = false}

# prost
prost = {version = "0.13", default-features = false, features = ["std"], optional = true}

# codegen
async-trait = {version = "0.1.13", optional = true}

# transport
h2 = {version = "0.4", optional = true}
hyper = {version = "1", features = ["http1", "http2"], optional = true}
hyper-util = { version = "0.1.4", features = ["tokio"], optional = true }
socket2 = { version = "0.5", optional = true, features = ["all"] }
tokio = {version = "1", default-features = false, optional = true}
tower = {version = "0.5", default-features = false, optional = true}
axum = {version = "0.8", default-features = false, optional = true}

# rustls
rustls-native-certs = { version = "0.8", optional = true }
tokio-rustls = { version = "0.26.1", default-features = false, features = ["logging", "tls12"], optional = true }
webpki-roots = { version = "1", optional = true }

# compression
flate2 = {version = "1.0", optional = true}
zstd = { version = "0.13.0", optional = true }

# channel
hyper-timeout = {version = "0.5", optional = true}

[dev-dependencies]
bencher = "0.1.5"
quickcheck = "1.0"
quickcheck_macros = "1.0"
static_assertions = "1.0"
tokio = {version = "1.0", features = ["rt-multi-thread", "macros"]}
<<<<<<< HEAD
tower = {version = "0.5", features = ["full"]}
=======
tower = {version = "0.5", features = ["load-shed", "timeout"]}
>>>>>>> e4ba8b5c

[lints]
workspace = true

[package.metadata.docs.rs]
all-features = true

[package.metadata.cargo_check_external_types]
allowed_external_types = [
  # major released
  "bytes::*",
  "tokio::*",
  "http::*",
  "http_body::*",
  "hyper::*",
  "rustls_pki_types::*",

  # not major released
  "prost::*",
  "tracing::*",

  "async_trait::async_trait",
  "axum_core::body::Body",
  "axum_core::response::into_response::IntoResponse",
  "axum::routing::Router",
  "futures_core::stream::Stream",
  "h2::error::Error",
  "tower_service::Service",
  "tower_layer::Layer",
  "tower_layer::stack::Stack",
  "tower_layer::identity::Identity",
]

[[bench]]
harness = false
name = "decode"<|MERGE_RESOLUTION|>--- conflicted
+++ resolved
@@ -101,11 +101,7 @@
 quickcheck_macros = "1.0"
 static_assertions = "1.0"
 tokio = {version = "1.0", features = ["rt-multi-thread", "macros"]}
-<<<<<<< HEAD
-tower = {version = "0.5", features = ["full"]}
-=======
 tower = {version = "0.5", features = ["load-shed", "timeout"]}
->>>>>>> e4ba8b5c
 
 [lints]
 workspace = true
