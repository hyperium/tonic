[package]
name = "tonic"
# When releasing to crates.io:
# - Remove path dependencies
# - Update html_root_url.
# - Update doc url
#   - Cargo.toml
#   - README.md
# - Update CHANGELOG.md.
# - Create "v0.6.x" git tag.
authors = ["Lucio Franco <luciofranco14@gmail.com>"]
categories = ["web-programming", "network-programming", "asynchronous"]
description = """
A gRPC over HTTP/2 implementation focused on high performance, interoperability, and flexibility.
"""
documentation = "https://docs.rs/tonic/0.6.0/tonic/"
<<<<<<< HEAD
edition = "2018"
=======
edition = "2021"
>>>>>>> 1f3df8db
homepage = "https://github.com/hyperium/tonic"
keywords = ["rpc", "grpc", "async", "futures", "protobuf"]
license = "MIT"
readme = "../README.md"
repository = "https://github.com/hyperium/tonic"
version = "0.6.0"

[features]
codegen = ["async-trait"]
compression = ["flate2"]
default = ["transport", "codegen", "prost"]
prost = ["prost1", "prost-derive"]
tls = ["transport", "tokio-rustls"]
tls-roots = ["tls-roots-common", "rustls-native-certs"]
tls-roots-common = ["tls"]
tls-webpki-roots = ["tls-roots-common", "webpki-roots"]
transport = [
  "h2",
  "hyper",
  "tokio",
  "tower",
  "tracing-futures",
  "tokio/macros",
  "tokio/time",
  "hyper-timeout",
]

# [[bench]]
# name = "bench_main"
# harness = false

[dependencies]
base64 = "0.13"
bytes = "1.0"
futures-core = {version = "0.3", default-features = false}
futures-util = {version = "0.3", default-features = false}
http = "0.2"
tracing = "0.1"

async-stream = "0.3"
<<<<<<< HEAD
http-body = "0.4.4"
=======
http-body = "0.4.2"
>>>>>>> 1f3df8db
percent-encoding = "2.1"
pin-project = "1.0"
tokio-util = {version = "0.6", features = ["codec"]}
tower-layer = "0.3"
tower-service = "0.3"

# prost
prost-derive = {version = "0.9", optional = true}
prost1 = {package = "prost", version = "0.9", optional = true}

# codegen
async-trait = {version = "0.1.13", optional = true}

# transport
h2 = {version = "0.3", optional = true}
<<<<<<< HEAD
hyper = {version = "0.14.4", features = ["full"], optional = true}
=======
hyper = {version = "0.14.2", features = ["full"], optional = true}
>>>>>>> 1f3df8db
hyper-timeout = {version = "0.4", optional = true}
tokio = {version = "1.0.1", features = ["net"], optional = true}
tokio-stream = "0.1"
tower = {version = "0.4.7", features = ["balance", "buffer", "discover", "limit", "load", "make", "timeout", "util"], optional = true}
tracing-futures = {version = "0.2", optional = true}

# rustls
rustls-native-certs = {version = "0.5", optional = true}
tokio-rustls = {version = "0.22", optional = true}
webpki-roots = {version = "0.21.1", optional = true}

# compression
flate2 = {version = "1.0", optional = true}

[dev-dependencies]
bencher = "0.1.5"
quickcheck = "1.0"
quickcheck_macros = "1.0"
rand = "0.8"
static_assertions = "1.0"
tokio = {version = "1.0", features = ["rt", "macros"]}
tower = {version = "0.4.7", features = ["full"]}

[package.metadata.docs.rs]
all-features = true
rustdoc-args = ["--cfg", "docsrs"]

[[bench]]
harness = false
name = "decode"<|MERGE_RESOLUTION|>--- conflicted
+++ resolved
@@ -14,11 +14,7 @@
 A gRPC over HTTP/2 implementation focused on high performance, interoperability, and flexibility.
 """
 documentation = "https://docs.rs/tonic/0.6.0/tonic/"
-<<<<<<< HEAD
-edition = "2018"
-=======
 edition = "2021"
->>>>>>> 1f3df8db
 homepage = "https://github.com/hyperium/tonic"
 keywords = ["rpc", "grpc", "async", "futures", "protobuf"]
 license = "MIT"
@@ -59,11 +55,7 @@
 tracing = "0.1"
 
 async-stream = "0.3"
-<<<<<<< HEAD
 http-body = "0.4.4"
-=======
-http-body = "0.4.2"
->>>>>>> 1f3df8db
 percent-encoding = "2.1"
 pin-project = "1.0"
 tokio-util = {version = "0.6", features = ["codec"]}
@@ -79,11 +71,7 @@
 
 # transport
 h2 = {version = "0.3", optional = true}
-<<<<<<< HEAD
 hyper = {version = "0.14.4", features = ["full"], optional = true}
-=======
-hyper = {version = "0.14.2", features = ["full"], optional = true}
->>>>>>> 1f3df8db
 hyper-timeout = {version = "0.4", optional = true}
 tokio = {version = "1.0.1", features = ["net"], optional = true}
 tokio-stream = "0.1"
