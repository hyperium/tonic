[package]
authors = ["Lucio Franco <luciofranco14@gmail.com>"]
edition = "2021"
license = "MIT"
name = "interop"

[[bin]]
name = "client"
path = "src/bin/client.rs"

[[bin]]
name = "server"
path = "src/bin/server.rs"

[dependencies]
async-stream = "0.3"
strum = {version = "0.27", features = ["derive"]}
pico-args = {version = "0.5", features = ["eq-separator"]}
console = "0.16"
http = "1"
http-body-util = "0.1"
prost = "0.14"
tokio = {version = "1.0", features = ["rt-multi-thread", "time", "macros"]}
tokio-stream = "0.1"
tonic = {path = "../tonic", features = ["tls-ring"]}
tonic-prost = {path = "../tonic-prost"}
tower = "0.5"
tracing-subscriber = {version = "0.3"}
grpc = {path = "../grpc"}
protobuf = { version = "4.31.1-release" }
tonic-protobuf = {path = "../tonic-protobuf"}

[build-dependencies]
<<<<<<< HEAD
tonic-build = {path = "../tonic-build", features = ["prost"]}
tonic-protobuf-build = {path = "../tonic-protobuf-build"}
=======
tonic-prost-build = {path = "../tonic-prost-build"}
>>>>>>> a738cabe
<|MERGE_RESOLUTION|>--- conflicted
+++ resolved
@@ -31,9 +31,5 @@
 tonic-protobuf = {path = "../tonic-protobuf"}
 
 [build-dependencies]
-<<<<<<< HEAD
-tonic-build = {path = "../tonic-build", features = ["prost"]}
-tonic-protobuf-build = {path = "../tonic-protobuf-build"}
-=======
 tonic-prost-build = {path = "../tonic-prost-build"}
->>>>>>> a738cabe
+tonic-protobuf-build = {path = "../tonic-protobuf-build"}