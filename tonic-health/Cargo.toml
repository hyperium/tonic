[package]
name = "tonic-health"
version = "0.1.0"
authors = ["James Nugent <james@jen20.com>"]
edition = "2018"
license = "MIT"
repository = "https://github.com/hyperium/tonic"
homepage = "https://github.com/hyperium/tonic"
description = """
Health Checking module of `tonic` gRPC implementation.
"""
readme = "README.md"
categories = ["network-programming", "asynchronous"]
keywords = ["rpc", "grpc", "async", "healthcheck"]

[features]
default = ["transport"]
transport = ["tonic/transport"]

[dependencies]
async-stream = "0.2"
tokio = { version = "0.2", features = ["sync", "stream"] }
<<<<<<< HEAD
tonic = { path = "../tonic", features = ["codegen", "prost"] }
=======
tonic = { version = "0.1", path = "../tonic", features = ["codegen", "data-prost"] }
>>>>>>> 59c77888
bytes = "0.5"
prost = "0.6"

[dev-dependencies]
tokio = { version = "0.2", features = ["rt-core", "macros"]}

[build-dependencies]
tonic-build = { version = "0.1", path = "../tonic-build" }<|MERGE_RESOLUTION|>--- conflicted
+++ resolved
@@ -20,11 +20,7 @@
 [dependencies]
 async-stream = "0.2"
 tokio = { version = "0.2", features = ["sync", "stream"] }
-<<<<<<< HEAD
-tonic = { path = "../tonic", features = ["codegen", "prost"] }
-=======
-tonic = { version = "0.1", path = "../tonic", features = ["codegen", "data-prost"] }
->>>>>>> 59c77888
+tonic = { version = "0.1", path = "../tonic", features = ["codegen", "prost"] }
 bytes = "0.5"
 prost = "0.6"
 
