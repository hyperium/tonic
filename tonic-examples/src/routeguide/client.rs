use futures::stream;
use rand::rngs::ThreadRng;
use rand::Rng;
use route_guide::{Point, Rectangle, RouteNote};
use std::error::Error;
use std::time::{Duration, Instant};
use tokio::timer::Interval;
<<<<<<< HEAD
=======
use tonic::transport::Channel;
use tonic::Request;
>>>>>>> 3f6ff67a

pub mod route_guide {
    tonic::include_proto!("routeguide");
}

use route_guide::client::RouteGuideClient;

async fn print_features(client: &mut RouteGuideClient<Channel>) -> Result<(), Box<dyn Error>> {
    let rectangle = Rectangle {
        lo: Some(Point {
            latitude: 400000000,
            longitude: -750000000,
        }),
        hi: Some(Point {
            latitude: 420000000,
            longitude: -730000000,
        }),
    };

    let mut stream = client
        .list_features(Request::new(rectangle))
        .await?
        .into_inner();

<<<<<<< HEAD
    let response = client
        .get_feature(Point {
            latitude: 409146138,
            longitude: -746188906,
        })
        .await?;
=======
    while let Some(feature) = stream.message().await? {
        println!("NOTE = {:?}", feature);
    }
>>>>>>> 3f6ff67a

    Ok(())
}

async fn run_record_route(client: &mut RouteGuideClient<Channel>) -> Result<(), Box<dyn Error>> {
    let mut rng = rand::thread_rng();
    let point_count: i32 = rng.gen_range(2, 100);

    let mut points = vec![];
    for _ in 0..=point_count {
        points.push(random_point(&mut rng))
    }

    println!("Traversing {} points", points.len());
    let request = Request::new(stream::iter(points));

    match client.record_route(request).await {
        Ok(response) => println!("SUMMARY: {:?}", response.into_inner()),
        Err(e) => println!("something went wrong: {:?}", e),
    }

    Ok(())
}

async fn run_route_chat(client: &mut RouteGuideClient<Channel>) -> Result<(), Box<dyn Error>> {
    let start = Instant::now();

    let outbound = async_stream::stream! {
        let mut interval = Interval::new_interval(Duration::from_secs(1));

        while let Some(time) = interval.next().await {
            let elapsed = time.duration_since(start);
            let note = RouteNote {
                location: Some(Point {
                    latitude: 409146138 + elapsed.as_secs() as i32,
                    longitude: -746188906,
                }),
                message: format!("at {:?}", elapsed),
            };

            yield note;
        }
    };

<<<<<<< HEAD
    let response = client.route_chat(outbound).await?;

=======
    let request = Request::new(outbound);
    let response = client.route_chat(request).await?;
>>>>>>> 3f6ff67a
    let mut inbound = response.into_inner();

    while let Some(note) = inbound.message().await? {
        println!("NOTE = {:?}", note);
    }

    Ok(())
}

#[tokio::main]
async fn main() -> Result<(), Box<dyn std::error::Error>> {
    let mut client = RouteGuideClient::connect("http://[::1]:10000")?;

    println!("*** SIMPLE RPC ***");
    let response = client
        .get_feature(Request::new(Point {
            latitude: 409146138,
            longitude: -746188906,
        }))
        .await?;
    println!("RESPONSE = {:?}", response);

    println!("\n*** SERVER STREAMING ***");
    print_features(&mut client).await?;

    println!("\n*** CLIENT STREAMING ***");
    run_record_route(&mut client).await?;

    println!("\n*** BIDIRECTIONAL STREAMING ***");
    run_route_chat(&mut client).await?;

    Ok(())
}

fn random_point(rng: &mut ThreadRng) -> Point {
    let latitude = (rng.gen_range(0, 180) - 90) * 10_000_000;
    let longitude = (rng.gen_range(0, 360) - 180) * 10_000_000;
    Point {
        latitude,
        longitude,
    }
}<|MERGE_RESOLUTION|>--- conflicted
+++ resolved
@@ -5,11 +5,8 @@
 use std::error::Error;
 use std::time::{Duration, Instant};
 use tokio::timer::Interval;
-<<<<<<< HEAD
-=======
 use tonic::transport::Channel;
 use tonic::Request;
->>>>>>> 3f6ff67a
 
 pub mod route_guide {
     tonic::include_proto!("routeguide");
@@ -34,18 +31,9 @@
         .await?
         .into_inner();
 
-<<<<<<< HEAD
-    let response = client
-        .get_feature(Point {
-            latitude: 409146138,
-            longitude: -746188906,
-        })
-        .await?;
-=======
     while let Some(feature) = stream.message().await? {
         println!("NOTE = {:?}", feature);
     }
->>>>>>> 3f6ff67a
 
     Ok(())
 }
@@ -90,13 +78,8 @@
         }
     };
 
-<<<<<<< HEAD
-    let response = client.route_chat(outbound).await?;
-
-=======
     let request = Request::new(outbound);
     let response = client.route_chat(request).await?;
->>>>>>> 3f6ff67a
     let mut inbound = response.into_inner();
 
     while let Some(note) = inbound.message().await? {
