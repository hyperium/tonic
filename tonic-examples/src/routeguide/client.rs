use futures::{stream, TryStreamExt};
use rand::rngs::ThreadRng;
use rand::Rng;
use route_guide::{Point, Rectangle, RouteNote};
use std::error::Error;
use std::time::{Duration, Instant};
use tokio::timer::Interval;
use tonic::transport::Channel;
use tonic::Request;

pub mod route_guide {
    tonic::include_proto!("routeguide");
}

use route_guide::client::RouteGuideClient;

async fn print_features(client: &mut RouteGuideClient<Channel>) -> Result<(), Box<dyn Error>> {
    let rectangle = Rectangle {
        lo: Some(Point {
            latitude: 400000000,
            longitude: -750000000,
        }),
        hi: Some(Point {
            latitude: 420000000,
            longitude: -730000000,
        }),
    };

    let mut stream = client
        .list_features(Request::new(rectangle))
        .await?
        .into_inner();

    while let Some(feature) = stream.try_next().await? {
        println!("NOTE = {:?}", feature);
    }

    Ok(())
}

async fn run_record_route(client: &mut RouteGuideClient<Channel>) -> Result<(), Box<dyn Error>> {
    let mut rng = rand::thread_rng();
    let point_count: i32 = rng.gen_range(2, 100);

    let mut points = vec![];
    for _ in 0..=point_count {
        points.push(Ok(random_point(&mut rng)))
    }

    println!("Traversing {} points", points.len());
    let request = Request::new(stream::iter(points));

    match client.record_route(request).await {
        Ok(response) => println!("SUMMARY: {:?}", response.into_inner()),
        Err(e) => println!("something went wrong: {:?}", e),
    }

    Ok(())
}

async fn run_route_chat(client: &mut RouteGuideClient<Channel>) -> Result<(), Box<dyn Error>> {
    let start = Instant::now();

<<<<<<< HEAD
    let outbound = async_stream::try_stream! {
        let mut interval = Interval::new_interval(Duration::from_secs(1));
=======
    let outbound = async_stream::stream! {
        let mut interval =  Interval::new_interval(Duration::from_secs(1));
>>>>>>> 62101039

        while let Some(time) = interval.next().await {
            let elapsed = time.duration_since(start);
            let note = RouteNote {
                location: Some(Point {
                    latitude: 409146138 + elapsed.as_secs() as i32,
                    longitude: -746188906,
                }),
                message: format!("at {:?}", elapsed),
            };

            yield note;
        }
    };

    let request = Request::new(outbound);
    let response = client.route_chat(request).await?;
    let mut inbound = response.into_inner();

    while let Some(note) = inbound.try_next().await? {
        println!("NOTE = {:?}", note);
    }

    Ok(())
}

#[tokio::main]
async fn main() -> Result<(), Box<dyn std::error::Error>> {
    let mut client = RouteGuideClient::connect("http://[::1]:10000")?;

    println!("*** SIMPLE RPC ***");
    let response = client
        .get_feature(Request::new(Point {
            latitude: 409146138,
            longitude: -746188906,
        }))
        .await?;
    println!("RESPONSE = {:?}", response);

    println!("\n*** SERVER STREAMING ***");
    print_features(&mut client).await?;

    println!("\n*** CLIENT STREAMING ***");
    run_record_route(&mut client).await?;

    println!("\n*** BIDIRECTIONAL STREAMING ***");
    run_route_chat(&mut client).await?;

    Ok(())
}

fn random_point(rng: &mut ThreadRng) -> Point {
    let latitude = (rng.gen_range(0, 180) - 90) * 10_000_000;
    let longitude = (rng.gen_range(0, 360) - 180) * 10_000_000;
    Point {
        latitude,
        longitude,
    }
}<|MERGE_RESOLUTION|>--- conflicted
+++ resolved
@@ -44,7 +44,7 @@
 
     let mut points = vec![];
     for _ in 0..=point_count {
-        points.push(Ok(random_point(&mut rng)))
+        points.push(random_point(&mut rng))
     }
 
     println!("Traversing {} points", points.len());
@@ -61,13 +61,8 @@
 async fn run_route_chat(client: &mut RouteGuideClient<Channel>) -> Result<(), Box<dyn Error>> {
     let start = Instant::now();
 
-<<<<<<< HEAD
-    let outbound = async_stream::try_stream! {
+    let outbound = async_stream::stream! {
         let mut interval = Interval::new_interval(Duration::from_secs(1));
-=======
-    let outbound = async_stream::stream! {
-        let mut interval =  Interval::new_interval(Duration::from_secs(1));
->>>>>>> 62101039
 
         while let Some(time) = interval.next().await {
             let elapsed = time.duration_since(start);
