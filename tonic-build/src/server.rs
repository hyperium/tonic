--- conflicted
+++ resolved
@@ -9,33 +9,6 @@
 use quote::quote;
 use syn::{Ident, Lit, LitStr};
 
-<<<<<<< HEAD
-/// Generate service for Server.
-///
-/// This takes some `Service` and will generate a `TokenStream` that contains
-/// a public module containing the server service and handler trait.
-#[deprecated(since = "0.8.3", note = "Use CodeGenBuilder::generate_server")]
-pub fn generate<T: Service>(
-    service: &T,
-    emit_package: bool,
-    proto_path: &str,
-    compile_well_known_types: bool,
-    attributes: &Attributes,
-) -> TokenStream {
-    generate_internal(
-        service,
-        emit_package,
-        proto_path,
-        compile_well_known_types,
-        attributes,
-        &HashSet::default(),
-        false,
-        false,
-    )
-}
-
-=======
->>>>>>> 69a2aa0d
 pub(crate) fn generate_internal<T: Service>(
     service: &T,
     emit_package: bool,
