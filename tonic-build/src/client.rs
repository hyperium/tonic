--- conflicted
+++ resolved
@@ -12,7 +12,6 @@
     let service_doc = generate_doc_comments(&service.comments.leading);
 
     quote! {
-<<<<<<< HEAD
         /// Generated server implementations.
         pub mod #client_mod {
             #![allow(unused_variables, dead_code, missing_docs)]
@@ -21,24 +20,6 @@
             #service_doc
             pub struct #service_ident<T> {
                 inner: tonic::client::Grpc<T>,
-=======
-        #service_doc
-        pub struct #service_ident<T> {
-            inner: tonic::client::Grpc<T>,
-        }
-
-        #connect
-
-        impl<T> #service_ident<T>
-        where T: tonic::client::GrpcService<tonic::body::BoxBody>,
-              T::ResponseBody: Body + HttpBody + Send + 'static,
-              T::Error: Into<StdError>,
-              <T::ResponseBody as HttpBody>::Error: Into<StdError> + Send,
-        {
-            pub fn new(inner: T) -> Self {
-                let inner = tonic::client::Grpc::new(inner);
-                Self { inner }
->>>>>>> 393a57ea
             }
 
             #connect
@@ -47,8 +28,7 @@
             where T: tonic::client::GrpcService<tonic::body::BoxBody>,
                   T::ResponseBody: Body + HttpBody + Send + 'static,
                   T::Error: Into<StdError>,
-            <T::ResponseBody as HttpBody>::Error: Into<StdError> + Send,
-            <T::ResponseBody as HttpBody>::Data: Into<bytes::Bytes> + Send, {
+                  <T::ResponseBody as HttpBody>::Error: Into<StdError> + Send, {
                 pub fn new(inner: T) -> Self {
                     let inner = tonic::client::Grpc::new(inner);
                     Self { inner }
