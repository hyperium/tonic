use super::{Attributes, Method, Service};
use crate::{generate_doc_comments, naive_snake_case};
use proc_macro2::TokenStream;
use quote::{format_ident, quote};

/// Generate service for client.
///
/// This takes some `Service` and will generate a `TokenStream` that contains
/// a public module with the generated client.
pub fn generate<T: Service>(
    service: &T,
    emit_package: bool,
    proto_path: &str,
    compile_well_known_types: bool,
    attributes: &Attributes,
) -> TokenStream {
    let service_ident = quote::format_ident!("{}Client", service.name());
    let client_mod = quote::format_ident!("{}_client", naive_snake_case(service.name()));
    let methods = generate_methods(service, emit_package, proto_path, compile_well_known_types);

    let connect = generate_connect(&service_ident);
    let service_doc = generate_doc_comments(service.comment());

    let package = if emit_package { service.package() } else { "" };
    let path = format!(
        "{}{}{}",
        package,
        if package.is_empty() { "" } else { "." },
        service.identifier()
    );

    let mod_attributes = attributes.for_mod(package);
    let struct_attributes = attributes.for_struct(&path);

    quote! {
        /// Generated client implementations.
        #(#mod_attributes)*
        pub mod #client_mod {
            #![allow(
                unused_variables,
                dead_code,
                missing_docs,
                // will trigger if compression is disabled
                clippy::let_unit_value,
            )]
            use tonic::codegen::*;

            #service_doc
            #(#struct_attributes)*
            #[derive(Debug, Clone)]
            pub struct #service_ident<T> {
                inner: tonic::client::Grpc<T>,
            }

            #connect

            impl<T> #service_ident<T>
            where
                T: tonic::client::GrpcService<tonic::body::BoxBody>,
<<<<<<< HEAD
                T::ResponseBody: Body<Data = Bytes> + Send  + 'static,
                <T::ResponseBody as Body>::Error: Into<StdError> + Send + 'static,
=======
>>>>>>> 0f7344a7
                T::Error: Into<StdError>,
                T::ResponseBody: Default + Body<Data = Bytes> + Send  + 'static,
                <T::ResponseBody as Body>::Error: Into<StdError> + Send,
            {
                pub fn new(inner: T) -> Self {
                    let inner = tonic::client::Grpc::new(inner);
                    Self { inner }
                }

                pub fn with_interceptor<F>(inner: T, interceptor: F) -> #service_ident<InterceptedService<T, F>>
                where
                    F: tonic::service::Interceptor,
                    T: tonic::codegen::Service<
                        http::Request<tonic::body::BoxBody>,
                        Response = http::Response<<T as tonic::client::GrpcService<tonic::body::BoxBody>>::ResponseBody>
                    >,
                    <T as tonic::codegen::Service<http::Request<tonic::body::BoxBody>>>::Error: Into<StdError> + Send + Sync,
                {
                    #service_ident::new(InterceptedService::new(inner, interceptor))
                }

                /// Compress requests with `gzip`.
                ///
                /// This requires the server to support it otherwise it might respond with an
                /// error.
                #[must_use]
                pub fn send_gzip(mut self) -> Self {
                    self.inner = self.inner.send_gzip();
                    self
                }

                /// Enable decompressing responses with `gzip`.
                #[must_use]
                pub fn accept_gzip(mut self) -> Self {
                    self.inner = self.inner.accept_gzip();
                    self
                }

                #methods
            }
        }
    }
}

#[cfg(feature = "transport")]
fn generate_connect(service_ident: &syn::Ident) -> TokenStream {
    quote! {
        impl #service_ident<tonic::transport::Channel> {
            /// Attempt to create a new client by connecting to a given endpoint.
            pub async fn connect<D>(dst: D) -> Result<Self, tonic::transport::Error>
            where
                D: std::convert::TryInto<tonic::transport::Endpoint>,
                D::Error: Into<StdError>,
            {
                let conn = tonic::transport::Endpoint::new(dst)?.connect().await?;
                Ok(Self::new(conn))
            }
        }
    }
}

#[cfg(not(feature = "transport"))]
fn generate_connect(_service_ident: &syn::Ident) -> TokenStream {
    TokenStream::new()
}

fn generate_methods<T: Service>(
    service: &T,
    emit_package: bool,
    proto_path: &str,
    compile_well_known_types: bool,
) -> TokenStream {
    let mut stream = TokenStream::new();
    let package = if emit_package { service.package() } else { "" };

    for method in service.methods() {
        let path = format!(
            "/{}{}{}/{}",
            package,
            if package.is_empty() { "" } else { "." },
            service.identifier(),
            method.identifier()
        );

        stream.extend(generate_doc_comments(method.comment()));

        let method = match (method.client_streaming(), method.server_streaming()) {
            (false, false) => generate_unary(method, proto_path, compile_well_known_types, path),
            (false, true) => {
                generate_server_streaming(method, proto_path, compile_well_known_types, path)
            }
            (true, false) => {
                generate_client_streaming(method, proto_path, compile_well_known_types, path)
            }
            (true, true) => generate_streaming(method, proto_path, compile_well_known_types, path),
        };

        stream.extend(method);
    }

    stream
}

fn generate_unary<T: Method>(
    method: &T,
    proto_path: &str,
    compile_well_known_types: bool,
    path: String,
) -> TokenStream {
    let codec_name = syn::parse_str::<syn::Path>(T::CODEC_PATH).unwrap();
    let ident = format_ident!("{}", method.name());
    let (request, response) = method.request_response_name(proto_path, compile_well_known_types);

    quote! {
        pub async fn #ident(
            &mut self,
            request: impl tonic::IntoRequest<#request>,
        ) -> Result<tonic::Response<#response>, tonic::Status> {
           self.inner.ready().await.map_err(|e| {
               tonic::Status::new(tonic::Code::Unknown, format!("Service was not ready: {}", e.into()))
           })?;
           let codec = #codec_name::default();
           let path = http::uri::PathAndQuery::from_static(#path);
           self.inner.unary(request.into_request(), path, codec).await
        }
    }
}

fn generate_server_streaming<T: Method>(
    method: &T,
    proto_path: &str,
    compile_well_known_types: bool,
    path: String,
) -> TokenStream {
    let codec_name = syn::parse_str::<syn::Path>(T::CODEC_PATH).unwrap();
    let ident = format_ident!("{}", method.name());

    let (request, response) = method.request_response_name(proto_path, compile_well_known_types);

    quote! {
        pub async fn #ident(
            &mut self,
            request: impl tonic::IntoRequest<#request>,
        ) -> Result<tonic::Response<tonic::codec::Streaming<#response>>, tonic::Status> {
            self.inner.ready().await.map_err(|e| {
                        tonic::Status::new(tonic::Code::Unknown, format!("Service was not ready: {}", e.into()))
            })?;
            let codec = #codec_name::default();
            let path = http::uri::PathAndQuery::from_static(#path);
            self.inner.server_streaming(request.into_request(), path, codec).await
        }
    }
}

fn generate_client_streaming<T: Method>(
    method: &T,
    proto_path: &str,
    compile_well_known_types: bool,
    path: String,
) -> TokenStream {
    let codec_name = syn::parse_str::<syn::Path>(T::CODEC_PATH).unwrap();
    let ident = format_ident!("{}", method.name());

    let (request, response) = method.request_response_name(proto_path, compile_well_known_types);

    quote! {
        pub async fn #ident(
            &mut self,
            request: impl tonic::IntoStreamingRequest<Message = #request>
        ) -> Result<tonic::Response<#response>, tonic::Status> {
            self.inner.ready().await.map_err(|e| {
                        tonic::Status::new(tonic::Code::Unknown, format!("Service was not ready: {}", e.into()))
            })?;
            let codec = #codec_name::default();
            let path = http::uri::PathAndQuery::from_static(#path);
            self.inner.client_streaming(request.into_streaming_request(), path, codec).await
        }
    }
}

fn generate_streaming<T: Method>(
    method: &T,
    proto_path: &str,
    compile_well_known_types: bool,
    path: String,
) -> TokenStream {
    let codec_name = syn::parse_str::<syn::Path>(T::CODEC_PATH).unwrap();
    let ident = format_ident!("{}", method.name());

    let (request, response) = method.request_response_name(proto_path, compile_well_known_types);

    quote! {
        pub async fn #ident(
            &mut self,
            request: impl tonic::IntoStreamingRequest<Message = #request>
        ) -> Result<tonic::Response<tonic::codec::Streaming<#response>>, tonic::Status> {
            self.inner.ready().await.map_err(|e| {
                        tonic::Status::new(tonic::Code::Unknown, format!("Service was not ready: {}", e.into()))
            })?;
            let codec = #codec_name::default();
            let path = http::uri::PathAndQuery::from_static(#path);
            self.inner.streaming(request.into_streaming_request(), path, codec).await
        }
    }
}<|MERGE_RESOLUTION|>--- conflicted
+++ resolved
@@ -57,11 +57,6 @@
             impl<T> #service_ident<T>
             where
                 T: tonic::client::GrpcService<tonic::body::BoxBody>,
-<<<<<<< HEAD
-                T::ResponseBody: Body<Data = Bytes> + Send  + 'static,
-                <T::ResponseBody as Body>::Error: Into<StdError> + Send + 'static,
-=======
->>>>>>> 0f7344a7
                 T::Error: Into<StdError>,
                 T::ResponseBody: Default + Body<Data = Bytes> + Send  + 'static,
                 <T::ResponseBody as Body>::Error: Into<StdError> + Send,
