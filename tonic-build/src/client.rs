--- conflicted
+++ resolved
@@ -1,8 +1,4 @@
-<<<<<<< HEAD
-use crate::generate_doc_comments;
-=======
-use crate::{generate_doc_comments, generate_doc_comment};
->>>>>>> 52b77615
+use crate::{generate_doc_comment, generate_doc_comments};
 use proc_macro2::TokenStream;
 use prost_build::{Method, Service};
 use quote::{format_ident, quote};
@@ -56,14 +52,17 @@
 
 #[cfg(feature = "transport")]
 fn generate_connect(service_ident: &syn::Ident) -> TokenStream {
-    let doc_example = format!("let client = {}::connect(\"http://[::1]:50051\")?;", service_ident);
+    let doc_example = format!(
+        "let client = {}::connect(\"http://[::1]:50051\")?;",
+        service_ident
+    );
     let doc_example = generate_doc_comment(&doc_example);
 
     quote! {
         impl #service_ident<tonic::transport::Channel> {
             /// Attempt to create a new client by connecting to a given endpoint.
             ///
-            /// ```rust
+            /// ```rust,no_run
             #doc_example
             /// ```
             pub fn connect<D>(dst: D) -> Result<Self, tonic::transport::Error>
