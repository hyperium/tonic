--- conflicted
+++ resolved
@@ -135,17 +135,10 @@
     let (request, response) = crate::replace_wellknown(proto, &method);
 
     quote! {
-<<<<<<< HEAD
-        pub async fn #ident<S>(&mut self, request: tonic::Request<S>)
-            -> Result<tonic::Response<#response>, tonic::Status>
-            where S: Stream<Item = #request> + Send + Sync + 'static,
-        {
-=======
         pub async fn #ident(
             &mut self,
             request: impl tonic::IntoStreamingRequest<Message = #request>
         ) -> Result<tonic::Response<#response>, tonic::Status> {
->>>>>>> a17049f1
            self.ready().await?;
            let codec = tonic::codec::ProstCodec::default();
            let path = http::uri::PathAndQuery::from_static(#path);
@@ -160,17 +153,10 @@
     let (request, response) = crate::replace_wellknown(proto, &method);
 
     quote! {
-<<<<<<< HEAD
-        pub async fn #ident<S>(&mut self, request: tonic::Request<S>)
-            -> Result<tonic::Response<tonic::codec::Streaming<#response>>, tonic::Status>
-            where S: Stream<Item = #request> + Send + Sync + 'static,
-        {
-=======
         pub async fn #ident(
             &mut self,
             request: impl tonic::IntoStreamingRequest<Message = #request>
         ) -> Result<tonic::Response<tonic::codec::Streaming<#response>>, tonic::Status> {
->>>>>>> a17049f1
            self.ready().await?;
            let codec = tonic::codec::ProstCodec::default();
            let path = http::uri::PathAndQuery::from_static(#path);
