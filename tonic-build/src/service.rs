<<<<<<< HEAD
use crate::generate_doc_comments;
=======
use crate::{generate_doc_comment, generate_doc_comments};
>>>>>>> 52b77615
use proc_macro2::{Span, TokenStream};
use prost_build::{Method, Service};
use quote::quote;
use syn::{Ident, Lit, LitStr, Path};

pub(crate) fn generate(service: &Service, proto_path: &str) -> TokenStream {
    let methods = generate_methods(&service, proto_path);

    let server_make_service = quote::format_ident!("{}Server", service.name);
    let server_service = quote::format_ident!("{}ServerSvc", service.name);
    let server_trait = quote::format_ident!("{}", service.name);
    let generated_trait = generate_trait(service, proto_path, server_trait.clone());
    let service_doc = generate_doc_comments(&service.comments.leading);
<<<<<<< HEAD
=======
    let server_new_doc = generate_doc_comment(&format!("Create a new {} from a type that implements {}.", server_make_service, server_trait));
>>>>>>> 52b77615

    quote! {
        #generated_trait

        #service_doc
        #[derive(Clone, Debug)]
        pub struct #server_make_service<T: #server_trait> {
            inner: Arc<T>,
        }

        #[derive(Clone, Debug)]
        #[doc(hidden)]
        pub struct #server_service<T: #server_trait> {
            inner: Arc<T>,
        }

        impl<T: #server_trait> #server_make_service<T> {
            #server_new_doc
            pub fn new(inner: T) -> Self {
                let inner = Arc::new(inner);
                Self::from_shared(inner)
            }

            pub fn from_shared(inner: Arc<T>) -> Self {
                Self { inner }
            }
        }

        impl<T: #server_trait> #server_service<T> {
            pub fn new(inner: Arc<T>) -> Self {
                Self { inner }
            }
        }

        impl<T: #server_trait, R> Service<R> for #server_make_service<T> {
            type Response = #server_service<T>;
            type Error = Never;
            type Future = Ready<Result<Self::Response, Self::Error>>;

            fn poll_ready(&mut self, _cx: &mut Context<'_>) -> Poll<Result<(), Self::Error>> {
                Poll::Ready(Ok(()))
            }

            fn call(&mut self, _: R) -> Self::Future {
                ok(#server_service::new(self.inner.clone()))
            }
        }

        impl<T: #server_trait> Service<http::Request<HyperBody>> for #server_service<T> {
            type Response = http::Response<tonic::body::BoxBody>;
            type Error = Never;
            type Future = BoxFuture<Self::Response, Self::Error>;

            fn poll_ready(&mut self, _cx: &mut Context<'_>) -> Poll<Result<(), Self::Error>> {
                Poll::Ready(Ok(()))
            }

            fn call(&mut self, req: http::Request<HyperBody>) -> Self::Future {
                let inner = self.inner.clone();

                match req.uri().path() {
                    #methods

                    // TODO: implement grpc unimplemented for server
                    _ => unimplemented!(),
                }
            }
        }
    }
}

fn generate_trait(service: &Service, proto_path: &str, server_trait: Ident) -> TokenStream {
    let methods = generate_trait_methods(service, proto_path);
    let trait_doc = generate_doc_comment(&format!("Generated trait containing gRPC methods that should be implemented for use with {}Server.", service.name));

    quote! {
        #trait_doc
        #[async_trait]
        pub trait #server_trait : Send + Sync + 'static {
            #methods
        }
    }
}

fn generate_trait_methods(service: &Service, proto_path: &str) -> TokenStream {
    let mut stream = TokenStream::new();

    for method in &service.methods {
        let name = quote::format_ident!("{}", method.name);
        let req_message: Path =
            syn::parse_str(&format!("{}::{}", proto_path, method.input_type)).unwrap();
        let res_message: Path =
            syn::parse_str(&format!("{}::{}", proto_path, method.output_type)).unwrap();

        let method_doc = generate_doc_comments(&method.comments.leading);

        let method = match (method.client_streaming, method.server_streaming) {
            (false, false) => {
                quote! {
                    #method_doc
                    async fn #name(&self, request: tonic::Request<#req_message>)
                        -> Result<tonic::Response<#res_message>, tonic::Status>;
                }
            }
            (true, false) => {
                quote! {
                    #method_doc
                    async fn #name(&self, request: tonic::Request<tonic::Streaming<#req_message>>)
                        -> Result<tonic::Response<#res_message>, tonic::Status>;
                }
            }
            (false, true) => {
                let stream = quote::format_ident!("{}Stream", method.proto_name);
                let stream_doc = generate_doc_comment(&format!("Server streaming response type for the {} method.", method.proto_name));

                quote! {
                    #stream_doc
                    type #stream: Stream<Item = Result<#res_message, tonic::Status>>  + Send + 'static;

                    #method_doc
                    async fn #name(&self, request: tonic::Request<#req_message>)
                        -> Result<tonic::Response<Self::#stream>, tonic::Status>;
                }
            }
            (true, true) => {
                let stream = quote::format_ident!("{}Stream", method.proto_name);
                let stream_doc = generate_doc_comment(&format!("Server streaming response type for the {} method.", method.proto_name));

                quote! {
                    #stream_doc
                    type #stream: Stream<Item = Result<#res_message, tonic::Status>> + Send + 'static;

                    #method_doc
                    async fn #name(&self, request: tonic::Request<tonic::Streaming<#req_message>>)
                        -> Result<tonic::Response<Self::#stream>, tonic::Status>;
                }
            }
        };

        stream.extend(method);
    }

    stream
}

fn generate_methods(service: &Service, proto_path: &str) -> TokenStream {
    let mut stream = TokenStream::new();

    for method in &service.methods {
        let path = format!(
            "/{}.{}/{}",
            service.package, service.proto_name, method.proto_name
        );
        let method_path = Lit::Str(LitStr::new(&path, Span::call_site()));
        let ident = quote::format_ident!("{}", method.name);
        let server_trait = quote::format_ident!("{}", service.name);

        let method_stream = match (method.client_streaming, method.server_streaming) {
            (false, false) => generate_unary(method, ident, proto_path, server_trait),

            (false, true) => {
                generate_server_streaming(method, ident.clone(), proto_path, server_trait)
            }
            (true, false) => {
                generate_client_streaming(method, ident.clone(), proto_path, server_trait)
            }

            (true, true) => generate_streaming(method, ident.clone(), proto_path, server_trait),
        };

        let method = quote! {
            #method_path => {
                #method_stream
            }
        };
        stream.extend(method);
    }

    stream
}

fn generate_unary(
    method: &Method,
    method_ident: Ident,
    proto_path: &str,
    server_trait: Ident,
) -> TokenStream {
    let service_ident = Ident::new(&method.proto_name, Span::call_site());

    let request: Path = syn::parse_str(&format!("{}::{}", proto_path, method.input_type)).unwrap();
    let response: Path =
        syn::parse_str(&format!("{}::{}", proto_path, method.output_type)).unwrap();

    quote! {
        struct #service_ident<T: #server_trait >(pub Arc<T>);

        impl<T: #server_trait> tonic::server::UnaryService<#request> for #service_ident<T> {
            type Response = #response;
            type Future = BoxFuture<tonic::Response<Self::Response>, tonic::Status>;

            fn call(&mut self, request: tonic::Request<#request>) -> Self::Future {
                let inner = self.0.clone();
                let fut = async move {
                    inner.#method_ident(request).await
                };
                Box::pin(fut)
            }
        }

        let inner = self.inner.clone();
        let fut = async move {
            let method = #service_ident(inner);
            let codec = tonic::codec::ProstCodec::new();
            let mut grpc = tonic::server::Grpc::new(codec);
            let res = grpc.unary(method, req).await;
            Ok(res)
        };

        Box::pin(fut)
    }
}

fn generate_server_streaming(
    method: &Method,
    method_ident: Ident,
    proto_path: &str,
    server_trait: Ident,
) -> TokenStream {
    let service_ident = Ident::new(&method.proto_name, Span::call_site());

    let request: Path = syn::parse_str(&format!("{}::{}", proto_path, method.input_type)).unwrap();
    let response: Path =
        syn::parse_str(&format!("{}::{}", proto_path, method.output_type)).unwrap();

    let response_stream = quote::format_ident!("{}Stream", method.proto_name);

    quote! {
        struct #service_ident<T: #server_trait >(pub Arc<T>);

        impl<T: #server_trait> tonic::server::ServerStreamingService<#request> for #service_ident<T> {
            type Response = #response;
            type ResponseStream = T::#response_stream;
            type Future = BoxFuture<tonic::Response<Self::ResponseStream>, tonic::Status>;

            fn call(&mut self, request: tonic::Request<#request>) -> Self::Future {
                let inner = self.0.clone();
                let fut = async move {
                    inner.#method_ident(request).await

                };
                Box::pin(fut)
            }
        }

        let inner = self.inner.clone();
        let fut = async move {
            let method = #service_ident(inner);
            let codec = tonic::codec::ProstCodec::new();
            let mut grpc = tonic::server::Grpc::new(codec);
            let res = grpc.server_streaming(method, req).await;
            Ok(res)
        };

        Box::pin(fut)
    }
}

fn generate_client_streaming(
    method: &Method,
    method_ident: Ident,
    proto_path: &str,
    server_trait: Ident,
) -> TokenStream {
    let service_ident = Ident::new(&method.proto_name, Span::call_site());

    let request: Path = syn::parse_str(&format!("{}::{}", proto_path, method.input_type)).unwrap();
    let response: Path =
        syn::parse_str(&format!("{}::{}", proto_path, method.output_type)).unwrap();

    quote! {
        struct #service_ident<T: #server_trait >(pub Arc<T>);

        impl<T: #server_trait> tonic::server::ClientStreamingService<#request> for #service_ident<T>
        {
            type Response = #response;
            type Future = BoxFuture<tonic::Response<Self::Response>, tonic::Status>;

            fn call(&mut self, request: tonic::Request<tonic::Streaming<#request>>) -> Self::Future {
                let inner = self.0.clone();
                let fut = async move {
                    inner.#method_ident(request).await

                };
                Box::pin(fut)
            }
        }

        let inner = self.inner.clone();
        let fut = async move {
            let method = #service_ident(inner);
            let codec = tonic::codec::ProstCodec::new();
            let mut grpc = tonic::server::Grpc::new(codec);
            let res = grpc.client_streaming(method, req).await;
            Ok(res)
        };

        Box::pin(fut)
    }
}

fn generate_streaming(
    method: &Method,
    method_ident: Ident,
    proto_path: &str,
    server_trait: Ident,
) -> TokenStream {
    let service_ident = Ident::new(&method.proto_name, Span::call_site());

    let request: Path = syn::parse_str(&format!("{}::{}", proto_path, method.input_type)).unwrap();
    let response: Path =
        syn::parse_str(&format!("{}::{}", proto_path, method.output_type)).unwrap();

    let response_stream = quote::format_ident!("{}Stream", method.proto_name);

    quote! {
        struct #service_ident<T: #server_trait>(pub Arc<T>);

        impl<T: #server_trait> tonic::server::StreamingService<#request> for #service_ident<T>
        {
            type Response = #response;
            type ResponseStream = T::#response_stream;
            type Future = BoxFuture<tonic::Response<Self::ResponseStream>, tonic::Status>;

            fn call(&mut self, request: tonic::Request<tonic::Streaming<#request>>) -> Self::Future {
                let inner = self.0.clone();
                let fut = async move {
                    inner.#method_ident(request).await
                };
                Box::pin(fut)
            }
        }

        let inner = self.inner.clone();
        let fut = async move {
            let method = #service_ident(inner);
            let codec = tonic::codec::ProstCodec::new();
            let mut grpc = tonic::server::Grpc::new(codec);
            let res = grpc.streaming(method, req).await;
            Ok(res)
        };

        Box::pin(fut)
    }
}<|MERGE_RESOLUTION|>--- conflicted
+++ resolved
@@ -1,8 +1,4 @@
-<<<<<<< HEAD
-use crate::generate_doc_comments;
-=======
 use crate::{generate_doc_comment, generate_doc_comments};
->>>>>>> 52b77615
 use proc_macro2::{Span, TokenStream};
 use prost_build::{Method, Service};
 use quote::quote;
@@ -16,10 +12,10 @@
     let server_trait = quote::format_ident!("{}", service.name);
     let generated_trait = generate_trait(service, proto_path, server_trait.clone());
     let service_doc = generate_doc_comments(&service.comments.leading);
-<<<<<<< HEAD
-=======
-    let server_new_doc = generate_doc_comment(&format!("Create a new {} from a type that implements {}.", server_make_service, server_trait));
->>>>>>> 52b77615
+    let server_new_doc = generate_doc_comment(&format!(
+        "Create a new {} from a type that implements {}.",
+        server_make_service, server_trait
+    ));
 
     quote! {
         #generated_trait
@@ -93,7 +89,10 @@
 
 fn generate_trait(service: &Service, proto_path: &str, server_trait: Ident) -> TokenStream {
     let methods = generate_trait_methods(service, proto_path);
-    let trait_doc = generate_doc_comment(&format!("Generated trait containing gRPC methods that should be implemented for use with {}Server.", service.name));
+    let trait_doc = generate_doc_comment(&format!(
+        "Generated trait containing gRPC methods that should be implemented for use with {}Server.",
+        service.name
+    ));
 
     quote! {
         #trait_doc
@@ -133,7 +132,10 @@
             }
             (false, true) => {
                 let stream = quote::format_ident!("{}Stream", method.proto_name);
-                let stream_doc = generate_doc_comment(&format!("Server streaming response type for the {} method.", method.proto_name));
+                let stream_doc = generate_doc_comment(&format!(
+                    "Server streaming response type for the {} method.",
+                    method.proto_name
+                ));
 
                 quote! {
                     #stream_doc
@@ -146,7 +148,10 @@
             }
             (true, true) => {
                 let stream = quote::format_ident!("{}Stream", method.proto_name);
-                let stream_doc = generate_doc_comment(&format!("Server streaming response type for the {} method.", method.proto_name));
+                let stream_doc = generate_doc_comment(&format!(
+                    "Server streaming response type for the {} method.",
+                    method.proto_name
+                ));
 
                 quote! {
                     #stream_doc
