use std::{
    pin::Pin,
    task::{Context, Poll},
    time::Duration,
};
use tonic::{transport::Server, Request, Response, Status};
use tower::{Layer, Service};

use hello_world::greeter_server::{Greeter, GreeterServer};
use hello_world::{HelloReply, HelloRequest};

pub mod hello_world {
    tonic::include_proto!("helloworld");
}

#[derive(Default)]
pub struct MyGreeter {}

#[tonic::async_trait]
impl Greeter for MyGreeter {
    async fn say_hello(
        &self,
        request: Request<HelloRequest>,
    ) -> Result<Response<HelloReply>, Status> {
        println!("Got a request from {:?}", request.remote_addr());

        let reply = hello_world::HelloReply {
            message: format!("Hello {}!", request.into_inner().name),
        };
        Ok(Response::new(reply))
    }
}

#[tokio::main]
async fn main() -> Result<(), Box<dyn std::error::Error>> {
    let addr = "[::1]:50051".parse().unwrap();
    let greeter = MyGreeter::default();

    println!("GreeterServer listening on {}", addr);

    let svc = GreeterServer::new(greeter);

    // The stack of middleware that our service will be wrapped in
    let layer = tower::ServiceBuilder::new()
        // Apply middleware from tower
        .timeout(Duration::from_secs(30))
        // Apply our own middleware
        .layer(MyMiddlewareLayer::default())
        // Interceptors can be also be applied as middleware
        .layer(tonic::service::interceptor(intercept))
        .into_inner();

    Server::builder()
        // Wrap all services in the middleware stack
        .layer(layer)
        .add_service(svc)
        .serve(addr)
        .await?;

    Ok(())
}

// An interceptor function.
fn intercept(req: Request<()>) -> Result<Request<()>, Status> {
    Ok(req)
}

#[derive(Debug, Clone, Default)]
struct MyMiddlewareLayer {}

impl<S> Layer<S> for MyMiddlewareLayer {
    type Service = MyMiddleware<S>;

    fn layer(&self, service: S) -> Self::Service {
        MyMiddleware { inner: service }
    }
}

#[derive(Debug, Clone)]
struct MyMiddleware<S> {
    inner: S,
}

type BoxFuture<'a, T> = Pin<Box<dyn std::future::Future<Output = T> + Send + 'a>>;

impl<S, ReqBody, ResBody> Service<http::Request<ReqBody>> for MyMiddleware<S>
where
    S: Service<http::Request<ReqBody>, Response = http::Response<ResBody>> + Clone + Send + 'static,
    S::Future: Send + 'static,
    ReqBody: Send + 'static,
{
    type Response = S::Response;
    type Error = S::Error;
    type Future = BoxFuture<'static, Result<Self::Response, Self::Error>>;

    fn poll_ready(&mut self, cx: &mut Context<'_>) -> Poll<Result<(), Self::Error>> {
        self.inner.poll_ready(cx)
    }

<<<<<<< HEAD
    fn call(&mut self, req: hyper::Request<BoxBody>) -> Self::Future {
        // See: https://docs.rs/tower/latest/tower/trait.Service.html#be-careful-when-cloning-inner-services
=======
    fn call(&mut self, req: http::Request<ReqBody>) -> Self::Future {
        // This is necessary because tonic internally uses `tower::buffer::Buffer`.
        // See https://github.com/tower-rs/tower/issues/547#issuecomment-767629149
        // for details on why this is necessary
>>>>>>> a00200e5
        let clone = self.inner.clone();
        let mut inner = std::mem::replace(&mut self.inner, clone);

        Box::pin(async move {
            // Do extra async work here...
            let response = inner.call(req).await?;

            Ok(response)
        })
    }
}<|MERGE_RESOLUTION|>--- conflicted
+++ resolved
@@ -97,15 +97,8 @@
         self.inner.poll_ready(cx)
     }
 
-<<<<<<< HEAD
-    fn call(&mut self, req: hyper::Request<BoxBody>) -> Self::Future {
+    fn call(&mut self, req: http::Request<ReqBody>) -> Self::Future {
         // See: https://docs.rs/tower/latest/tower/trait.Service.html#be-careful-when-cloning-inner-services
-=======
-    fn call(&mut self, req: http::Request<ReqBody>) -> Self::Future {
-        // This is necessary because tonic internally uses `tower::buffer::Buffer`.
-        // See https://github.com/tower-rs/tower/issues/547#issuecomment-767629149
-        // for details on why this is necessary
->>>>>>> a00200e5
         let clone = self.inner.clone();
         let mut inner = std::mem::replace(&mut self.inner, clone);
 
