--- conflicted
+++ resolved
@@ -249,19 +249,12 @@
             );
             let mut req = request.into_streaming_request();
             req.extensions_mut()
-<<<<<<< HEAD
-                .insert(GrpcMethod {
-                    service: "grpc.reflection.v1alpha.ServerReflection",
-                    method: "ServerReflectionInfo",
-                });
-=======
                 .insert(
                     GrpcMethod::new(
                         "grpc.reflection.v1alpha.ServerReflection",
                         "ServerReflectionInfo",
                     ),
                 );
->>>>>>> d6041a99
             self.inner.streaming(req, path, codec).await
         }
     }
@@ -457,13 +450,15 @@
     }
     impl<T: ServerReflection> tonic::server::NamedService for ServerReflectionServer<T> {
         const NAME: &'static str = "grpc.reflection.v1alpha.ServerReflection";
-        fn grpc_method(path: &str) -> Option<GrpcMethod<'static>> {
+        fn grpc_method(path: &str) -> Option<GrpcMethod> {
             match path {
                 "/grpc.reflection.v1alpha.ServerReflection/ServerReflectionInfo" => {
-                    Some(GrpcMethod {
-                        service: "grpc.reflection.v1alpha.ServerReflection",
-                        method: "ServerReflectionInfo",
-                    })
+                    Some(
+                        GrpcMethod::new(
+                            "grpc.reflection.v1alpha.ServerReflection",
+                            "ServerReflectionInfo",
+                        ),
+                    )
                 }
                 _ => None,
             }
