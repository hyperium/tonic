--- conflicted
+++ resolved
@@ -13,12 +13,8 @@
         .build_client(true)
         .build_server(true)
         .build_transport(false)
-<<<<<<< HEAD
-        .out_dir(format!("{}", out_dir.display()))
         .file_descriptor_set_path(out_dir.join("reflection_v1alpha1.bin"))
-=======
         .out_dir(&out_dir)
->>>>>>> 2d7e14f5
         .compile(iface_files, dirs)
         .unwrap();
 
