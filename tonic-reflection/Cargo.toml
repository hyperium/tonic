[package]
name = "tonic-reflection"
version = "0.2.0"
authors = [
  "James Nugent <james@jen20.com>",
  "Samani G. Gikandi <samani@gojulas.com>"
]
edition = "2018"
license = "MIT"
repository = "https://github.com/hyperium/tonic"
homepage = "https://github.com/hyperium/tonic"
description = """
Server Reflection module of `tonic` gRPC implementation.
"""
readme = "README.md"
categories = ["network-programming", "asynchronous"]
keywords = ["rpc", "grpc", "async", "reflection"]

[features]
default = ["rustfmt"]
rustfmt = ["tonic-build/rustfmt"]

[dependencies]
bytes = "1.0"
prost = "0.9"
prost-types = "0.9"
tokio = { version = "1.0", features = ["sync"] }
tokio-stream = { version = "0.1", features = ["net"] }
tonic = { version = "0.6", path = "../tonic", features = ["codegen", "prost"] }

[build-dependencies]
<<<<<<< HEAD
tonic-build = { version = "0.5", path = "../tonic-build", features = ["transport", "prost"] }
=======
tonic-build = { version = "0.6", path = "../tonic-build" }
>>>>>>> 09805ece

[dev-dependencies]
futures = "0.3"
futures-util = "0.3"<|MERGE_RESOLUTION|>--- conflicted
+++ resolved
@@ -29,11 +29,7 @@
 tonic = { version = "0.6", path = "../tonic", features = ["codegen", "prost"] }
 
 [build-dependencies]
-<<<<<<< HEAD
-tonic-build = { version = "0.5", path = "../tonic-build", features = ["transport", "prost"] }
-=======
-tonic-build = { version = "0.6", path = "../tonic-build" }
->>>>>>> 09805ece
+tonic-build = { version = "0.5=6", path = "../tonic-build", features = ["transport", "prost"] }
 
 [dev-dependencies]
 futures = "0.3"
