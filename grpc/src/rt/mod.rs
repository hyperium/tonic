--- conflicted
+++ resolved
@@ -22,14 +22,8 @@
  *
  */
 
-<<<<<<< HEAD
-=======
 use ::tokio::io::{AsyncRead, AsyncWrite};
-
->>>>>>> d4e4a2aa
 use std::{future::Future, net::SocketAddr, pin::Pin, time::Duration};
-
-use ::tokio::io::{AsyncRead, AsyncWrite};
 
 pub(crate) mod hyper_wrapper;
 pub(crate) mod tokio;
@@ -91,16 +85,9 @@
 }
 
 #[derive(Default)]
-<<<<<<< HEAD
 pub(crate) struct TcpOptions {
     pub(crate) enable_nodelay: bool,
     pub(crate) keepalive: Option<Duration>,
 }
 
-pub(crate) trait TcpStream: AsyncRead + AsyncWrite + Send + Unpin {}
-=======
-pub struct TcpOptions {
-    pub enable_nodelay: bool,
-    pub keepalive: Option<Duration>,
-}
->>>>>>> d4e4a2aa
+pub(crate) trait TcpStream: AsyncRead + AsyncWrite + Send + Unpin {}