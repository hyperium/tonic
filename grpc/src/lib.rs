--- conflicted
+++ resolved
@@ -32,15 +32,11 @@
 #![allow(dead_code, unused_variables, unused_imports)]
 
 pub mod client;
-<<<<<<< HEAD
-mod macros;
-mod rt;
-=======
 pub mod credentials;
 pub mod inmemory;
+mod macros;
 pub mod rt;
 pub mod server;
->>>>>>> d4e4a2aa
 pub mod service;
 
 pub(crate) mod attributes;
