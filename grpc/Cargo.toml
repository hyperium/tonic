--- conflicted
+++ resolved
@@ -7,6 +7,10 @@
 
 [dependencies]
 bytes = "1.10.1"
+futures = "0.3.31"
+tower = { version = "0.5.2", features = ["buffer", "limit", "util"] }
+tower-service = "0.3.3"
+socket2 = "0.5.10"
 futures-core = "0.3.31"
 futures-util = "0.3.31"
 hickory-resolver = { version = "0.25.1", optional = true }
@@ -16,44 +20,24 @@
 hyper-util = "0.1.14"
 once_cell = "1.19.0"
 parking_lot = "0.12.4"
-<<<<<<< HEAD
-bytes = "1.10.1"
-futures = "0.3.31"
-hyper = { version = "1.6.0", features = ["client", "http2"] }
-pin-project-lite = "0.2.16"
-tokio-stream = "0.1.17"
-http = "1.1.0"
-tower = { version = "0.5.2", features = ["buffer", "limit", "util"] }
-tower-service = "0.3.3"
-socket2 = "0.5.10"
-=======
 pin-project-lite = "0.2.16"
 rand = "0.9"
 serde = { version = "1.0.219", features = ["derive"] }
 serde_json = "1.0.140"
-socket2 = "0.5.10"
 tokio = { version = "1.37.0", features = ["sync", "rt", "net", "time", "macros"] }
 tokio-stream = "0.1.17"
 tonic = { version = "0.14.0", path = "../tonic", default-features = false, features = ["codegen", "transport"] }
-tower = "0.5.2"
-tower-service = "0.3.3"
 url = "2.5.0"
->>>>>>> d4e4a2aa
 
 [dev-dependencies]
 async-stream = "0.3.6"
 tonic = { version = "0.14.0", path = "../tonic", default-features = false, features = ["prost", "server", "router"] }
 hickory-server =  "0.25.2"
-<<<<<<< HEAD
 prost = "0.14"
-async-stream = "0.3.6"
-tonic = { version = "0.14.0", path = "../tonic", default-features = false, features = ["prost", "server", "router"] }
 
 [build-dependencies]
 tonic-build = { path = "../tonic-build" }
-=======
-prost = "0.13.5"
->>>>>>> d4e4a2aa
+prost = "0.14"
 
 [features]
 default = ["dns"]
@@ -64,5 +48,4 @@
     "tonic::*",
     "futures_core::stream::Stream",
     "tokio::sync::oneshot::Sender",
-    "once_cell::sync::Lazy",
 ]