--- conflicted
+++ resolved
@@ -5,6 +5,9 @@
 authors = ["gRPC Authors"]
 license = "MIT"
 rust-version = "1.86"
+
+[lints]
+workspace = true
 
 [package.metadata.cargo_check_external_types]
 allowed_external_types = [
@@ -58,31 +61,10 @@
 
 [dev-dependencies]
 async-stream = "0.3.6"
-<<<<<<< HEAD
 hickory-server = "0.25.2"
 prost = "0.14.0"
 tonic = { version = "0.14.0", path = "../tonic", default-features = false, features = [
     "server",
     "router",
 ] }
-tonic-prost = { version = "0.14.0", path = "../tonic-prost" }
-=======
-tonic = { version = "0.14.0", path = "../tonic", default-features = false, features = ["server", "router"] }
-hickory-server =  "0.25.2"
-prost = "0.14"
-
-[features]
-default = ["dns"]
-dns = ["dep:hickory-resolver"]
-
-[lints]
-workspace = true
-
-[package.metadata.cargo_check_external_types]
-allowed_external_types = [
-    "tonic::*",
-    "futures_core::stream::Stream",
-    "tokio::sync::oneshot::Sender",
-    "once_cell::sync::Lazy",
-]
->>>>>>> c649516c
+tonic-prost = { version = "0.14.0", path = "../tonic-prost" }